--- conflicted
+++ resolved
@@ -36,24 +36,8 @@
 					</span>
           <template #dropdown>
             <el-dropdown-menu>
-<<<<<<< HEAD
-
-              <a href="https://github.com/yangjian102621/chatgpt-plus" target="_blank">
-                <el-dropdown-item>
-                  <i class="iconfont icon-github"></i>
-                  <span>{{ sysTitle }}</span>
-                </el-dropdown-item>
-              </a>
               <el-dropdown-item>
                 <i class="iconfont icon-version"></i> 当前版本：{{ version }}
-              </el-dropdown-item>
-              <el-dropdown-item @click="showDialog = true">
-                <i class="iconfont icon-reward"></i>
-                <span>打赏作者</span>
-=======
-              <el-dropdown-item>
-                <i class="iconfont icon-version"></i> 当前版本：{{ version }}
->>>>>>> b0c9ffc5
               </el-dropdown-item>
               <el-dropdown-item divided @click="logout">
                 <i class="iconfont icon-logout"></i>
@@ -76,11 +60,6 @@
 import {ElMessage} from "element-plus";
 import {removeAdminToken} from "@/store/session";
 
-<<<<<<< HEAD
-const message = ref(5);
-const sysTitle = ref(process.env.VUE_APP_TITLE)
-=======
->>>>>>> b0c9ffc5
 const version = ref(process.env.VUE_APP_VERSION)
 const avatar = ref('/images/user-info.jpg')
 const sidebar = useSidebarStore();
