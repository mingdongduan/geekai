<template>
  <div>
    <div class="page-apps custom-scroll">
      <div class="title">
        AI 助手应用中心
      </div>
      <div class="inner" :style="{height: listBoxHeight + 'px'}">
        <ItemList :items="list" v-if="list.length > 0" :gap="20" :width="250">
          <template #default="scope">
            <div class="app-item" :style="{width: scope.width+'px'}">
              <el-image :src="scope.item.icon" fit="cover" :style="{height: scope.width+'px'}"/>
              <div class="title">
                <span class="name">{{ scope.item.name }}</span>
                <div class="opt">
                  <div v-if="hasRole(scope.item.key)">
<<<<<<< HEAD
                    <el-button size="small" type="success" @click="useRole(scope.item.id)">使用</el-button>
=======
                    <el-button size="small" type="success" @click="useRole(scope.item)">使用</el-button>
>>>>>>> b0c9ffc5
                    <el-button size="small" type="danger" @click="updateRole(scope.item,'remove')">移除</el-button>
                  </div>
                  <el-button v-else size="small"
                             style="--el-color-primary:#009999"
                             @click="updateRole(scope.item, 'add')">
                    <el-icon>
                      <Plus/>
                    </el-icon>
                    <span>添加应用</span>
                  </el-button>
                </div>
              </div>
              <div class="hello-msg" ref="elements">{{ scope.item.intro }}</div>
            </div>
          </template>
        </ItemList>
      </div>


    </div>
    <login-dialog :show="showLoginDialog" @hide="getRoles" @success=""/>
  </div>
</template>

<script setup>
import {onMounted, ref} from "vue"
import {ElMessage} from "element-plus";
import {httpGet, httpPost} from "@/utils/http";
import ItemList from "@/components/ItemList.vue";
import {Plus} from "@element-plus/icons-vue";
import LoginDialog from "@/components/LoginDialog.vue";
import {checkSession} from "@/action/session";
import {arrayContains, removeArrayItem, substr} from "@/utils/libs";
import {useRouter} from "vue-router";

const listBoxHeight = window.innerHeight - 97
const list = ref([])
const showLoginDialog = ref(false)
const roles = ref([])
const elements = ref(null)
onMounted(() => {
  httpGet("/api/role/list?all=true").then((res) => {
    const items = res.data
    // 处理 hello message
    for (let i = 0; i < items.length; i++) {
      items[i].intro = substr(items[i].hello_msg, 80)
    }
    list.value = items
  }).catch(e => {
    ElMessage.error("获取应用失败：" + e.message)
  })

  getRoles()
})

const getRoles = () => {
  showLoginDialog.value = false
  checkSession().then(user => {
    roles.value = user.chat_roles
  }).catch(() => {
  })
}

const updateRole = (row, opt) => {
  checkSession().then(() => {
    const title = ref("")
    if (opt === "add") {
      title.value = "添加应用"
      const exists = arrayContains(roles.value, row.key)
      if (exists) {
        return
      }
      roles.value.push(row.key)
    } else {
      title.value = "移除应用"
      const exists = arrayContains(roles.value, row.key)
      if (!exists) {
        return
      }
      roles.value = removeArrayItem(roles.value, row.key)
    }
    httpPost("/api/role/update", {keys: roles.value}).then(() => {
      ElMessage.success({message: title.value + "成功！", duration: 1000})
    }).catch(e => {
      ElMessage.error(title.value + "失败：" + e.message)
    })
  }).catch(() => {
    showLoginDialog.value = true
  })
}

const hasRole = (roleKey) => {
  return arrayContains(roles.value, roleKey, (v1, v2) => v1 === v2)
}

const router = useRouter()
<<<<<<< HEAD
const useRole = (roleId) => {
  router.push({name: "chat", params: {role_id: roleId}})
=======
const useRole = (role) => {
  router.push(`/chat?role_id=${role.id}`)
>>>>>>> b0c9ffc5
}
</script>

<style lang="stylus">
@import "@/assets/css/chat-app.styl"
@import "@/assets/css/custom-scroll.styl"
</style><|MERGE_RESOLUTION|>--- conflicted
+++ resolved
@@ -13,11 +13,7 @@
                 <span class="name">{{ scope.item.name }}</span>
                 <div class="opt">
                   <div v-if="hasRole(scope.item.key)">
-<<<<<<< HEAD
-                    <el-button size="small" type="success" @click="useRole(scope.item.id)">使用</el-button>
-=======
                     <el-button size="small" type="success" @click="useRole(scope.item)">使用</el-button>
->>>>>>> b0c9ffc5
                     <el-button size="small" type="danger" @click="updateRole(scope.item,'remove')">移除</el-button>
                   </div>
                   <el-button v-else size="small"
@@ -114,13 +110,8 @@
 }
 
 const router = useRouter()
-<<<<<<< HEAD
-const useRole = (roleId) => {
-  router.push({name: "chat", params: {role_id: roleId}})
-=======
 const useRole = (role) => {
   router.push(`/chat?role_id=${role.id}`)
->>>>>>> b0c9ffc5
 }
 </script>
 
