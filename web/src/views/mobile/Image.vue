<template>
  <div class="mobile-image container">
    <van-tabs v-model:active="activeName" class="my-tab" animated sticky>
      <van-tab title="MJ" name="mj">
        <image-mj/>
      </van-tab>
      <van-tab title="SD" name="sd">
        <image-sd/>
      </van-tab>
      <van-tab title="DALL" name="dall">
<<<<<<< HEAD
         <van-empty description="功能正在开发中"/>
=======
        <image-dall />
>>>>>>> 3cc2263d
      </van-tab>
    </van-tabs>
  </div>
</template>

<script setup>
import {ref} from "vue";
import ImageMj from "@/views/mobile/pages/ImageMj.vue";
import ImageSd from "@/views/mobile/pages/ImageSd.vue";
import ImageDall from "@/views/mobile/pages/ImageDall.vue";

const activeName = ref("mj")
</script>

<style lang="stylus">
.mobile-image {
  .my-tab {
    .van-tab__panel {
      padding 10px
    }
  }
}
</style><|MERGE_RESOLUTION|>--- conflicted
+++ resolved
@@ -8,11 +8,7 @@
         <image-sd/>
       </van-tab>
       <van-tab title="DALL" name="dall">
-<<<<<<< HEAD
-         <van-empty description="功能正在开发中"/>
-=======
         <image-dall />
->>>>>>> 3cc2263d
       </van-tab>
     </van-tabs>
   </div>
