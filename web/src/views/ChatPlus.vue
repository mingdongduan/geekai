--- conflicted
+++ resolved
@@ -358,14 +358,8 @@
         // 加载角色列表
         httpGet(`/api/role/list`).then((res) => {
           roles.value = res.data;
-<<<<<<< HEAD
-          console.log()
-          if (router.currentRoute.value.params.role_id) {
-            roleId.value = parseInt(router.currentRoute.value.params["role_id"])
-=======
           if (router.currentRoute.value.query.role_id) {
             roleId.value = parseInt(router.currentRoute.value.query.role_id)
->>>>>>> b0c9ffc5
           } else {
             roleId.value = roles.value[0]['id']
           }
@@ -660,42 +654,6 @@
   });
 
   _socket.addEventListener('message', event => {
-<<<<<<< HEAD
-    if (event.data instanceof Blob) {
-      const reader = new FileReader();
-      reader.readAsText(event.data, "UTF-8");
-      reader.onload = () => {
-        const data = JSON.parse(String(reader.result));
-        if (data.type === 'start') {
-          console.log(data)
-          chatData.value.push({
-            type: "reply",
-            id: randString(32),
-            icon: _role['icon'],
-            content: ""
-          });
-        } else if (data.type === 'end') { // 消息接收完毕
-          // 追加当前会话到会话列表
-          if (isNewChat && newChatItem.value !== null) {
-            newChatItem.value['title'] = previousText.value;
-            newChatItem.value['chat_id'] = chat_id;
-            chatList.value.unshift(newChatItem.value);
-            activeChat.value = newChatItem.value;
-            newChatItem.value = null; // 只追加一次
-          }
-
-          enableInput()
-          lineBuffer.value = ''; // 清空缓冲
-
-          // 获取 token
-          const reply = chatData.value[chatData.value.length - 1]
-          httpPost("/api/chat/tokens", {text: "", model: getModelValue(modelID.value), chat_id: chat_id}).then(res => {
-            reply['created_at'] = new Date().getTime();
-            reply['tokens'] = res.data;
-            // 将聊天框的滚动条滑动到最底部
-            nextTick(() => {
-              document.getElementById('chat-box').scrollTo(0, document.getElementById('chat-box').scrollHeight)
-=======
     try {
       if (event.data instanceof Blob) {
         const reader = new FileReader();
@@ -736,7 +694,6 @@
                 document.getElementById('chat-box').scrollTo(0, document.getElementById('chat-box').scrollHeight)
               })
             }).catch(() => {
->>>>>>> b0c9ffc5
             })
 
           } else {
