<template>
  <div class="page-images-wall">
    <div class="inner custom-scroll">
      <div class="header">
        <h2>AI 绘画作品墙</h2>
        <div class="settings">
          <el-radio-group v-model="imgType" @change="changeImgType">
<<<<<<< HEAD
            <el-radio label="mj" size="large">MidJourney</el-radio>
            <el-radio label="sd" size="large">Stable Diffusion</el-radio>
            <el-radio label="dall" size="large">DALL-E</el-radio>
=======
            <el-radio value="mj" size="large">MidJourney</el-radio>
            <el-radio value="sd" size="large">Stable Diffusion</el-radio>
            <el-radio value="dall" size="large">DALL-E</el-radio>
>>>>>>> b0c9ffc5
          </el-radio-group>
        </div>
      </div>
      <div class="waterfall" :style="{ height:listBoxHeight + 'px' }" id="waterfall-box">
        <v3-waterfall v-if="imgType === 'mj'"
                      id="waterfall"
                      :list="data['mj']"
                      srcKey="img_thumb"
                      :gap="12"
                      :bottomGap="-5"
                      :colWidth="colWidth"
                      :distanceToScroll="100"
                      :isLoading="loading"
                      :isOver="false"
                      @scrollReachBottom="getNext">
          <template #default="slotProp">
            <div class="list-item">
              <div class="image">
                <el-image :src="slotProp.item['img_thumb']"
                          :zoom-rate="1.2"
                          :preview-src-list="[slotProp.item['img_url']]"
                          :preview-teleported="true"
                          :initial-index="10"
                          loading="lazy">
                  <template #placeholder>
                    <div class="image-slot">
                      正在加载图片
                    </div>
                  </template>

                  <template #error>
                    <div class="image-slot">
                      <el-icon>
                        <Picture/>
                      </el-icon>
                    </div>
                  </template>
                </el-image>
              </div>
              <div class="opt">
                <el-tooltip
                    class="box-item"
                    effect="light"
                    content="复制提示词"
                    placement="top"
                >
                  <el-icon class="copy-prompt-wall" :data-clipboard-text="slotProp.item.prompt">
                    <DocumentCopy/>
                  </el-icon>
                </el-tooltip>

                <el-tooltip
                    class="box-item"
                    effect="light"
                    content="画同款"
                    placement="top"
                >
                  <i class="iconfont icon-palette-pen" @click="drawSameMj(slotProp.item)"></i>
                </el-tooltip>
              </div>
            </div>
          </template>
        </v3-waterfall>

<<<<<<< HEAD
        <v3-waterfall v-if="imgType === 'dall'"
=======
        <v3-waterfall v-else-if="imgType === 'dall'"
>>>>>>> b0c9ffc5
                      id="waterfall"
                      :list="data['dall']"
                      srcKey="img_thumb"
                      :gap="12"
                      :bottomGap="-5"
                      :colWidth="colWidth"
                      :distanceToScroll="100"
                      :isLoading="loading"
                      :isOver="false"
                      @scrollReachBottom="getNext">
          <template #default="slotProp">
            <div class="list-item">
              <div class="image">
                <el-image :src="slotProp.item['img_thumb']"
                          :zoom-rate="1.2"
                          :preview-src-list="[slotProp.item['img_url']]"
                          :preview-teleported="true"
                          :initial-index="10"
                          loading="lazy">
                  <template #placeholder>
                    <div class="image-slot">
                      正在加载图片
                    </div>
                  </template>

                  <template #error>
                    <div class="image-slot">
                      <el-icon>
                        <Picture/>
                      </el-icon>
                    </div>
                  </template>
                </el-image>
              </div>
              <div class="opt">
                <el-tooltip
                    class="box-item"
                    effect="light"
                    content="复制提示词"
                    placement="top"
                >
                  <el-icon class="copy-prompt-wall" :data-clipboard-text="slotProp.item.prompt">
                    <DocumentCopy/>
                  </el-icon>
                </el-tooltip>
              </div>
            </div>
          </template>
        </v3-waterfall>

        <v3-waterfall v-else
                      id="waterfall"
                      :list="data['sd']"
                      srcKey="img_thumb"
                      :gap="12"
                      :bottomGap="-5"
                      :colWidth="colWidth"
                      :distanceToScroll="100"
                      :isLoading="loading"
                      :isOver="false"
                      @scrollReachBottom="getNext">
          <template #default="slotProp">
            <div class="list-item">
              <div class="image">
                <el-image :src="slotProp.item['img_thumb']" loading="lazy"
                          @click="showTask(slotProp.item)">
                  <template #placeholder>
                    <div class="image-slot">
                      正在加载图片
                    </div>
                  </template>

                  <template #error>
                    <div class="image-slot">
                      <el-icon>
                        <Picture/>
                      </el-icon>
                    </div>
                  </template>
                </el-image>
              </div>
            </div>
          </template>
        </v3-waterfall>

        <div class="footer" v-if="isOver">
          <span>没有更多数据了</span>
          <i class="iconfont icon-face"></i>
        </div>

      </div>
    </div>
    <!-- 任务详情弹框 -->
    <el-dialog v-model="showTaskDialog" title="绘画任务详情" :fullscreen="true">
      <el-row :gutter="20">
        <el-col :span="16">
          <div class="img-container" :style="{maxHeight: fullImgHeight+'px'}">
            <el-image :src="item['img_url']" fit="contain">
              <template #placeholder>
                <div class="image-slot">
                  正在加载图片
                </div>
              </template>

              <template #error>
                <div class="image-slot">
                  <el-icon>
                    <Picture/>
                  </el-icon>
                </div>
              </template>
            </el-image>
          </div>
        </el-col>
        <el-col :span="8">
          <div class="task-info">
            <div class="info-line">
              <el-divider>
                正向提示词
              </el-divider>
              <div class="prompt">
                <span>{{ item.prompt }}</span>
                <el-icon class="copy-prompt-wall" :data-clipboard-text="item.prompt">
                  <DocumentCopy/>
                </el-icon>
              </div>

            </div>

            <div class="info-line">
              <el-divider>
                反向提示词
              </el-divider>
              <div class="prompt">
                <span>{{ item.params.negative_prompt }}</span>
                <el-icon class="copy-prompt-wall" :data-clipboard-text="item.params.negative_prompt">
                  <DocumentCopy/>
                </el-icon>
              </div>
            </div>

            <div class="info-line">
              <div class="wrapper">
                <label>采样方法：</label>
                <div class="item-value">{{ item.params.sampler }}</div>
              </div>
            </div>

            <div class="info-line">
              <div class="wrapper">
                <label>图片尺寸：</label>
                <div class="item-value">{{ item.params.width }} x {{ item.params.height }}</div>
              </div>
            </div>

            <div class="info-line">
              <div class="wrapper">
                <label>迭代步数：</label>
                <div class="item-value">{{ item.params.steps }}</div>
              </div>
            </div>

            <div class="info-line">
              <div class="wrapper">
                <label>引导系数：</label>
                <div class="item-value">{{ item.params.cfg_scale }}</div>
              </div>
            </div>

            <div class="info-line">
              <div class="wrapper">
                <label>随机因子：</label>
                <div class="item-value">{{ item.params.seed }}</div>
              </div>
            </div>

            <div v-if="item.params.hd_fix">
              <el-divider>
                高清修复
              </el-divider>
              <div class="info-line">
                <div class="wrapper">
                  <label>重绘幅度：</label>
                  <div class="item-value">{{ item.params.hd_redraw_rate }}</div>
                </div>
              </div>

              <div class="info-line">
                <div class="wrapper">
                  <label>放大算法：</label>
                  <div class="item-value">{{ item.params.hd_scale_alg }}</div>
                </div>
              </div>

              <div class="info-line">
                <div class="wrapper">
                  <label>放大倍数：</label>
                  <div class="item-value">{{ item.params.hd_scale }}</div>
                </div>
              </div>

              <div class="info-line">
                <div class="wrapper">
                  <label>迭代步数：</label>
                  <div class="item-value">{{ item.params.hd_steps }}</div>
                </div>
              </div>
            </div>

            <div class="copy-params">
              <el-button type="primary" round @click="drawSameSd(item)">画一张同款的</el-button>
            </div>

          </div>
        </el-col>
      </el-row>

    </el-dialog>
  </div>
</template>

<script setup>
import {nextTick, onMounted, onUnmounted, ref} from "vue"
import {DocumentCopy, Picture} from "@element-plus/icons-vue";
import {httpGet} from "@/utils/http";
import {ElMessage} from "element-plus";
import Clipboard from "clipboard";
import {useRouter} from "vue-router";

const data = ref({
  "mj": [],
  "sd": [],
  "dall": [],
})
const loading = ref(true)
const isOver = ref(false)
const imgType = ref("mj") // 图片类别
const listBoxHeight = window.innerHeight - 74
const colWidth = ref(240)
const fullImgHeight = ref(window.innerHeight - 60)
const showTaskDialog = ref(false)
const item = ref({})

// 计算瀑布流列宽度
const calcColWidth = () => {
  const listBoxWidth = window.innerWidth - 60 - 80
  const rows = Math.floor(listBoxWidth / colWidth.value)
  colWidth.value = Math.floor((listBoxWidth - (rows - 1) * 12) / rows)
}
calcColWidth()
window.onresize = () => {
  calcColWidth()
}

const page = ref(0)
const pageSize = ref(15)
// 获取下一页数据
const getNext = () => {
  if (isOver.value) {
    return
  }

  loading.value = true
  page.value = page.value + 1
  let url = ""
<<<<<<< HEAD
  console.log(imgType.value)
=======
>>>>>>> b0c9ffc5
  switch (imgType.value) {
    case "mj":
      url = "/api/mj/imgWall"
      break
    case "sd":
      url = "/api/sd/imgWall"
      break
    case "dall":
      url = "/api/dall/imgWall"
      break
  }
  httpGet(`${url}?page=${page.value}&page_size=${pageSize.value}`).then(res => {
    loading.value = false
    if (!res.data || res.data.length === 0) {
      isOver.value = true
      return
    }

    // 生成缩略图
    const imageList = res.data
    for (let i = 0; i < imageList.length; i++) {
      imageList[i]["img_thumb"] = imageList[i]["img_url"] + "?imageView2/4/w/300/h/0/q/75"
    }
    if (data.value[imgType.value].length === 0) {
      data.value[imgType.value] = imageList
      return
    }

    if (imageList.length < pageSize.value) {
      isOver.value = true
    }
    data.value[imgType.value] = data.value[imgType.value].concat(imageList)

  }).catch(e => {
    ElMessage.error("获取图片失败：" + e.message)
  })
}

getNext()

const clipboard = ref(null)
onMounted(() => {
  clipboard.value = new Clipboard('.copy-prompt-wall');
  clipboard.value.on('success', () => {
    ElMessage.success("复制成功！");
  })

  clipboard.value.on('error', () => {
    ElMessage.error('复制失败！');
  })
})

onUnmounted(() => {
  clipboard.value.destroy()
})

const changeImgType = () => {
  document.getElementById('waterfall-box').scrollTo(0, 0)
  page.value = 0
  data.value = {
    "mj": [],
    "sd": [],
    "dall": [],
  }
  loading.value = true
  isOver.value = false
  nextTick(() => getNext())
}

const showTask = (row) => {
  item.value = row
  showTaskDialog.value = true
}


const router = useRouter()
const drawSameSd = (row) => {
  router.push({name: "image-sd", params: {copyParams: JSON.stringify(row.params)}})
}

const drawSameMj = (row) => {
  router.push({name: "image-mj", params: {prompt: row.prompt}})
}
</script>

<style lang="stylus">
@import "@/assets/css/images-wall.styl"
@import "@/assets/css/custom-scroll.styl"
</style><|MERGE_RESOLUTION|>--- conflicted
+++ resolved
@@ -5,15 +5,9 @@
         <h2>AI 绘画作品墙</h2>
         <div class="settings">
           <el-radio-group v-model="imgType" @change="changeImgType">
-<<<<<<< HEAD
-            <el-radio label="mj" size="large">MidJourney</el-radio>
-            <el-radio label="sd" size="large">Stable Diffusion</el-radio>
-            <el-radio label="dall" size="large">DALL-E</el-radio>
-=======
             <el-radio value="mj" size="large">MidJourney</el-radio>
             <el-radio value="sd" size="large">Stable Diffusion</el-radio>
             <el-radio value="dall" size="large">DALL-E</el-radio>
->>>>>>> b0c9ffc5
           </el-radio-group>
         </div>
       </div>
@@ -78,11 +72,7 @@
           </template>
         </v3-waterfall>
 
-<<<<<<< HEAD
-        <v3-waterfall v-if="imgType === 'dall'"
-=======
         <v3-waterfall v-else-if="imgType === 'dall'"
->>>>>>> b0c9ffc5
                       id="waterfall"
                       :list="data['dall']"
                       srcKey="img_thumb"
@@ -348,10 +338,6 @@
   loading.value = true
   page.value = page.value + 1
   let url = ""
-<<<<<<< HEAD
-  console.log(imgType.value)
-=======
->>>>>>> b0c9ffc5
   switch (imgType.value) {
     case "mj":
       url = "/api/mj/imgWall"
