<script lang="ts" setup>
<<<<<<< HEAD
import {onMounted} from "vue";
import {Message} from "@arco-design/web-vue";
import useSubmit from "@/composables/useSubmit";
import useRequest from "@/composables/useRequest";
import {getConfig, modelList, save} from "./api";
import SystemUploader from "./SystemUploader.vue";
=======
import { onMounted } from "vue";
import { Message } from "@arco-design/web-vue";
import CustomUploader from "@/components/CustomUploader.vue";
import useSubmit from "@/composables/useSubmit";
import useRequest from "@/composables/useRequest";
import { getConfig, modelList, save } from "./api";
>>>>>>> ca8b349d

const {formRef, formData: system, handleSubmit, submitting} = useSubmit({});

const [getModelOptions, modelOptions, modelOptionsLoading] = useRequest(modelList);

const rules = {
  title: [{required: true, message: "请输入网站标题"}],
  admin_title: [{required: true, message: "请输入控制台标题"}],
};

const handleSave = async () => {
  await handleSubmit(
      () =>
          save({
            key: "system",
            config: system,
          }),
      {}
  );
  Message.success("保存成功");
};

const reload = async () => {
  const {data} = await getConfig({key: "system"});
  data && Object.assign(system, data);
};

onMounted(async () => {
  getModelOptions();
  reload();
});
</script>
<template>
  <a-card :bordered="false">
    <a-form ref="formRef" :model="system" :rules="rules" auto-label-width :disabled="submitting">
      <a-form-item label="网站标题" field="title">
        <a-input v-model="system['title']"/>
      </a-form-item>
      <a-form-item label="控制台标题" field="admin_title">
        <a-input v-model="system['admin_title']"/>
      </a-form-item>
      <a-form-item label="网站Logo" field="logo">
        <SystemUploader v-model="system['logo']" placeholder="推荐图片宽高比为 1:1"/>
      </a-form-item>
      <a-form-item label="注册赠送算力" field="init_power">
        <a-input-number v-model="system['init_power']" placeholder="新用户注册赠送初始算力"/>
      </a-form-item>
      <a-form-item label="邀请用户赠送算力" field="invite_power">
        <a-input-number
            v-model="system['invite_power']"
            placeholder="邀请新用户注册赠送算力"
        />
      </a-form-item>

      <a-form-item label="VIP每月赠送算力" field="vip_month_power">
        <a-input-number v-model="system['vip_month_power']" placeholder="VIP用户每月赠送算力"/>
      </a-form-item>
      <a-form-item label="MJ绘画价格" field="mj_power">
        <a-space>
          <a-input-number v-model="system['mj_power']" placeholder=""/>
          <a-tooltip content="MidJourney 单次绘图消耗多少单位算力" position="right">
            <icon-info-circle-fill size="18"/>
          </a-tooltip>
        </a-space>
      </a-form-item>
      <a-form-item label="SD绘画价格" field="sd_power">
        <a-space>
          <a-input-number v-model="system['sd_power']" placeholder=""/>
          <a-tooltip content="Stable-Diffusion 单次绘图消耗多少单位算力" position="right">
            <icon-info-circle-fill size="18"/>
          </a-tooltip>
        </a-space>
      </a-form-item>
      <a-form-item label="DALL绘画价格" field="dall_power">
        <a-space>
          <a-input-number v-model="system['dall_power']" placeholder=""/>
          <a-tooltip content="DALL-E-3 单次绘图消耗多少单位算力" position="right">
            <icon-info-circle-fill size="18"/>
          </a-tooltip>
        </a-space>
      </a-form-item>
      <a-form-item label="开放注册" field="enabled_register">
        <a-space>
          <a-switch v-model="system['enabled_register']"/>
          <a-tooltip content="关闭注册之后只能通过管理后台添加用户" position="right">
            <icon-info-circle-fill size="18"/>
          </a-tooltip>
        </a-space>
      </a-form-item>
      <a-form-item label="注册方式" field="register_ways">
        <a-checkbox-group v-model="system['register_ways']">
          <a-checkbox value="mobile">手机注册</a-checkbox>
          <a-checkbox value="email">邮箱注册</a-checkbox>
        </a-checkbox-group>
      </a-form-item>
      <a-form-item label="启用众筹功能" field="enabled_reward">
        <a-space>
          <a-switch v-model="system['enabled_reward']"/>
          <a-tooltip content="开启众筹功能允许用户使用个人微信收款码进行收款" position="right">
            <icon-info-circle-fill size="18"/>
          </a-tooltip>
        </a-space>
      </a-form-item>
      <template v-if="system['enabled_reward']">
        <a-form-item label="众筹算力单价" field="power_price">
          <a-input-number v-model="system['power_price']" placeholder="单位算力价格，如1块10个单位算力，那便填写 0.1"/>
        </a-form-item>
        <a-form-item label="收款二维码" field="reward_img">
<<<<<<< HEAD
          <SystemUploader v-model="system['reward_img']" placeholder="众筹收款二维码地址"/>
        </a-form-item>
      </template>
      <a-form-item label="微信客服二维码" field="wechat_card_url">
        <SystemUploader v-model="system['wechat_card_url']" placeholder="微信客服二维码"/>
=======
          <CustomUploader v-model="system['reward_img']" placeholder="众筹收款二维码地址" />
        </a-form-item>
      </template>
      <a-form-item label="微信客服二维码" field="wechat_card_url">
        <CustomUploader v-model="system['wechat_card_url']" placeholder="微信客服二维码" />
>>>>>>> ca8b349d
      </a-form-item>
      <a-form-item label="订单超时时间" field="order_pay_timeout">
        <a-space style="width: 100%">
          <a-input-number
              v-model="system['order_pay_timeout']"
              placeholder="单位：秒"
              style="width: 100%"
          />
          <a-tooltip position="right">
            <icon-info-circle-fill size="18"/>
            <template #content> 系统会定期清理超时未支付的订单<br/>默认值：900秒</template>
          </a-tooltip>
        </a-space>
      </a-form-item>
      <a-form-item label="会员充值说明" field="order_pay_info_text">
        <a-textarea
            v-model="system['order_pay_info_text']"
            :autosize="{ minRows: 3, maxRows: 10 }"
            placeholder="请输入会员充值说明文字，比如介绍会员计划"
        />
      </a-form-item>
      <a-form-item label="默认AI模型" field="default_models">
        <a-space style="width: 100%">
          <a-select
              v-model="system['default_models']"
              multiple
              :filterable="true"
              placeholder="选择AI模型，多选"
              :options="modelOptions"
              :loading="modelOptionsLoading"
              :field-names="{ value: 'value', label: 'name' }"
              style="width: 100%"
          >
          </a-select>
          <a-tooltip content="新用户注册默认开通的 AI 模型" position="right">
            <icon-info-circle-fill size="18"/>
          </a-tooltip>
        </a-space>
      </a-form-item>
      <a-form-item>
        <a-button type="primary" :loading="submitting" @click="handleSave">保存</a-button>
      </a-form-item>
    </a-form>
  </a-card>
</template><|MERGE_RESOLUTION|>--- conflicted
+++ resolved
@@ -1,43 +1,34 @@
 <script lang="ts" setup>
-<<<<<<< HEAD
-import {onMounted} from "vue";
-import {Message} from "@arco-design/web-vue";
-import useSubmit from "@/composables/useSubmit";
-import useRequest from "@/composables/useRequest";
-import {getConfig, modelList, save} from "./api";
-import SystemUploader from "./SystemUploader.vue";
-=======
 import { onMounted } from "vue";
 import { Message } from "@arco-design/web-vue";
 import CustomUploader from "@/components/CustomUploader.vue";
 import useSubmit from "@/composables/useSubmit";
 import useRequest from "@/composables/useRequest";
 import { getConfig, modelList, save } from "./api";
->>>>>>> ca8b349d
 
-const {formRef, formData: system, handleSubmit, submitting} = useSubmit({});
+const { formRef, formData: system, handleSubmit, submitting } = useSubmit({});
 
 const [getModelOptions, modelOptions, modelOptionsLoading] = useRequest(modelList);
 
 const rules = {
-  title: [{required: true, message: "请输入网站标题"}],
-  admin_title: [{required: true, message: "请输入控制台标题"}],
+  title: [{ required: true, message: "请输入网站标题" }],
+  admin_title: [{ required: true, message: "请输入控制台标题" }],
 };
 
 const handleSave = async () => {
   await handleSubmit(
-      () =>
-          save({
-            key: "system",
-            config: system,
-          }),
-      {}
+    () =>
+      save({
+        key: "system",
+        config: system,
+      }),
+    {}
   );
   Message.success("保存成功");
 };
 
 const reload = async () => {
-  const {data} = await getConfig({key: "system"});
+  const { data } = await getConfig({ key: "system" });
   data && Object.assign(system, data);
 };
 
@@ -50,56 +41,43 @@
   <a-card :bordered="false">
     <a-form ref="formRef" :model="system" :rules="rules" auto-label-width :disabled="submitting">
       <a-form-item label="网站标题" field="title">
-        <a-input v-model="system['title']"/>
+        <a-input v-model="system['title']" />
       </a-form-item>
       <a-form-item label="控制台标题" field="admin_title">
-        <a-input v-model="system['admin_title']"/>
+        <a-input v-model="system['admin_title']" />
       </a-form-item>
-      <a-form-item label="网站Logo" field="logo">
-        <SystemUploader v-model="system['logo']" placeholder="推荐图片宽高比为 1:1"/>
+      <a-form-item label="注册赠送对话次数" field="user_init_calls">
+        <a-input v-model.number="system['init_chat_calls']" placeholder="新用户注册赠送对话次数" />
       </a-form-item>
-      <a-form-item label="注册赠送算力" field="init_power">
-        <a-input-number v-model="system['init_power']" placeholder="新用户注册赠送初始算力"/>
+      <a-form-item label="注册赠送绘图次数" field="init_img_calls">
+        <a-input v-model.number="system['init_img_calls']" placeholder="新用户注册赠送绘图次数" />
       </a-form-item>
-      <a-form-item label="邀请用户赠送算力" field="invite_power">
-        <a-input-number
-            v-model="system['invite_power']"
-            placeholder="邀请新用户注册赠送算力"
+      <a-form-item label="邀请赠送对话次数" field="invite_chat_calls">
+        <a-input
+          v-model.number="system['invite_chat_calls']"
+          placeholder="邀请新用户注册赠送对话次数"
         />
       </a-form-item>
-
-      <a-form-item label="VIP每月赠送算力" field="vip_month_power">
-        <a-input-number v-model="system['vip_month_power']" placeholder="VIP用户每月赠送算力"/>
+      <a-form-item label="邀请赠送绘图次数" field="invite_img_calls">
+        <a-input
+          v-model.number="system['invite_img_calls']"
+          placeholder="邀请新用户注册赠送绘图次数"
+        />
       </a-form-item>
-      <a-form-item label="MJ绘画价格" field="mj_power">
-        <a-space>
-          <a-input-number v-model="system['mj_power']" placeholder=""/>
-          <a-tooltip content="MidJourney 单次绘图消耗多少单位算力" position="right">
-            <icon-info-circle-fill size="18"/>
-          </a-tooltip>
-        </a-space>
+      <a-form-item label="VIP每月对话次数" field="vip_month_calls">
+        <a-input v-model.number="system['vip_month_calls']" placeholder="VIP用户每月赠送对话次数" />
       </a-form-item>
-      <a-form-item label="SD绘画价格" field="sd_power">
-        <a-space>
-          <a-input-number v-model="system['sd_power']" placeholder=""/>
-          <a-tooltip content="Stable-Diffusion 单次绘图消耗多少单位算力" position="right">
-            <icon-info-circle-fill size="18"/>
-          </a-tooltip>
-        </a-space>
-      </a-form-item>
-      <a-form-item label="DALL绘画价格" field="dall_power">
-        <a-space>
-          <a-input-number v-model="system['dall_power']" placeholder=""/>
-          <a-tooltip content="DALL-E-3 单次绘图消耗多少单位算力" position="right">
-            <icon-info-circle-fill size="18"/>
-          </a-tooltip>
-        </a-space>
+      <a-form-item label="VIP每月绘图次数" field="vip_month_img_calls">
+        <a-input
+          v-model.number="system['vip_month_img_calls']"
+          placeholder="VIP用户每月赠送绘图次数"
+        />
       </a-form-item>
       <a-form-item label="开放注册" field="enabled_register">
         <a-space>
-          <a-switch v-model="system['enabled_register']"/>
+          <a-switch v-model="system['enabled_register']" />
           <a-tooltip content="关闭注册之后只能通过管理后台添加用户" position="right">
-            <icon-info-circle-fill size="18"/>
+            <icon-info-circle-fill size="18" />
           </a-tooltip>
         </a-space>
       </a-form-item>
@@ -111,66 +89,61 @@
       </a-form-item>
       <a-form-item label="启用众筹功能" field="enabled_reward">
         <a-space>
-          <a-switch v-model="system['enabled_reward']"/>
-          <a-tooltip content="开启众筹功能允许用户使用个人微信收款码进行收款" position="right">
-            <icon-info-circle-fill size="18"/>
+          <a-switch v-model="system['enabled_reward']" />
+          <a-tooltip content="如果关闭次功能将不在用户菜单显示众筹二维码" position="right">
+            <icon-info-circle-fill size="18" />
           </a-tooltip>
         </a-space>
       </a-form-item>
       <template v-if="system['enabled_reward']">
-        <a-form-item label="众筹算力单价" field="power_price">
-          <a-input-number v-model="system['power_price']" placeholder="单位算力价格，如1块10个单位算力，那便填写 0.1"/>
+        <a-form-item label="单次对话价格" field="chat_call_price">
+          <a-input v-model="system['chat_call_price']" placeholder="众筹金额跟对话次数的兑换比例" />
+        </a-form-item>
+        <a-form-item label="单次绘图价格" field="img_call_price">
+          <a-input v-model="system['img_call_price']" placeholder="众筹金额跟绘图次数的兑换比例" />
         </a-form-item>
         <a-form-item label="收款二维码" field="reward_img">
-<<<<<<< HEAD
-          <SystemUploader v-model="system['reward_img']" placeholder="众筹收款二维码地址"/>
-        </a-form-item>
-      </template>
-      <a-form-item label="微信客服二维码" field="wechat_card_url">
-        <SystemUploader v-model="system['wechat_card_url']" placeholder="微信客服二维码"/>
-=======
           <CustomUploader v-model="system['reward_img']" placeholder="众筹收款二维码地址" />
         </a-form-item>
       </template>
       <a-form-item label="微信客服二维码" field="wechat_card_url">
         <CustomUploader v-model="system['wechat_card_url']" placeholder="微信客服二维码" />
->>>>>>> ca8b349d
       </a-form-item>
       <a-form-item label="订单超时时间" field="order_pay_timeout">
         <a-space style="width: 100%">
-          <a-input-number
-              v-model="system['order_pay_timeout']"
-              placeholder="单位：秒"
-              style="width: 100%"
+          <a-input
+            v-model.number="system['order_pay_timeout']"
+            placeholder="单位：秒"
+            style="width: 100%"
           />
           <a-tooltip position="right">
-            <icon-info-circle-fill size="18"/>
-            <template #content> 系统会定期清理超时未支付的订单<br/>默认值：900秒</template>
+            <icon-info-circle-fill size="18" />
+            <template #content> 系统会定期清理超时未支付的订单<br />默认值：900秒 </template>
           </a-tooltip>
         </a-space>
       </a-form-item>
       <a-form-item label="会员充值说明" field="order_pay_info_text">
         <a-textarea
-            v-model="system['order_pay_info_text']"
-            :autosize="{ minRows: 3, maxRows: 10 }"
-            placeholder="请输入会员充值说明文字，比如介绍会员计划"
+          v-model="system['order_pay_info_text']"
+          :autosize="{ minRows: 3, maxRows: 10 }"
+          placeholder="请输入会员充值说明文字，比如介绍会员计划"
         />
       </a-form-item>
       <a-form-item label="默认AI模型" field="default_models">
         <a-space style="width: 100%">
           <a-select
-              v-model="system['default_models']"
-              multiple
-              :filterable="true"
-              placeholder="选择AI模型，多选"
-              :options="modelOptions"
-              :loading="modelOptionsLoading"
-              :field-names="{ value: 'value', label: 'name' }"
-              style="width: 100%"
+            v-model="system['default_models']"
+            multiple
+            :filterable="true"
+            placeholder="选择AI模型，多选"
+            :options="modelOptions"
+            :loading="modelOptionsLoading"
+            :field-names="{ value: 'value', label: 'name' }"
+            style="width: 100%"
           >
           </a-select>
           <a-tooltip content="新用户注册默认开通的 AI 模型" position="right">
-            <icon-info-circle-fill size="18"/>
+            <icon-info-circle-fill size="18" />
           </a-tooltip>
         </a-space>
       </a-form-item>
