version: '3'
services:
  # mysql
  geekai-mysql:
    image: registry.cn-shenzhen.aliyuncs.com/geekmaster/mysql:8.0.33
    container_name: geekai-mysql
    command: --default-authentication-plugin=mysql_native_password
    restart: always
    environment:
      - MYSQL_ROOT_PASSWORD=12345678
    ports:
      - "3307:3306"
    volumes :
      - ./conf/mysql/my.cnf:/etc/mysql/my.cnf
      - ./data/mysql/data:/var/lib/mysql
      - ./logs/mysql:/var/log/mysql
      - ./data/mysql/init.d:/docker-entrypoint-initdb.d/

  # redis
  geekai-redis:
    image: registry.cn-shenzhen.aliyuncs.com/geekmaster/redis:6.0.6
    restart: always
    container_name: geekai-redis
    command: redis-server --requirepass 12345678
    volumes :
      - ./data/redis:/data
    ports:
      - "6380:6379"

  xxl-job-admin:
    container_name: geekai-xxl-job-admin
    image: registry.cn-shenzhen.aliyuncs.com/geekmaster/xxl-job-admin:2.4.0
    restart: always
    ports:
      - "8081:8080"
    environment:
      - PARAMS=--spring.config.location=/application.properties
    volumes:
      - ./logs/xxl-job:/data/applogs
      - ./conf/xxl-job/application.properties:/application.properties


  midjourney-proxy:
    image: registry.cn-shenzhen.aliyuncs.com/geekmaster/midjourney-proxy:2.6.2
    container_name: geekai-midjourney-proxy
    restart: always
    ports:
      - "8082:8080"
    volumes:
      - ./conf/mj-proxy:/home/spring/config

  # 后端 API 程序
  geekai-api:
<<<<<<< HEAD
    image: registry.cn-shenzhen.aliyuncs.com/geekmaster/geekai-api:v4.0.8-amd64
=======
    image: registry.cn-shenzhen.aliyuncs.com/geekmaster/geekai-plus-api:v4.0.8-amd64
>>>>>>> 0375164f
    container_name: geekai-api
    restart: always
    depends_on:
      - geekai-mysql
      - geekai-redis
    environment:
      - DEBUG=false
      - LOG_LEVEL=info
      - CONFIG_FILE=config.toml
    ports:
      - "5678:5678"
      - "9999:9999"
    volumes:
      - /usr/share/zoneinfo/Asia/Shanghai:/etc/localtime
      - ./conf/config.toml:/var/www/app/config.toml
      - ./logs/app:/var/www/app/logs
      - ./static:/var/www/app/static
      - ./data/leveldb:/var/www/app/data

  # 前端应用
  geekai-web:
<<<<<<< HEAD
    image: registry.cn-shenzhen.aliyuncs.com/geekmaster/geekai-web:v4.0.8-amd64
=======
    image: registry.cn-shenzhen.aliyuncs.com/geekmaster/geekai-plus-web:v4.0.8-amd64
>>>>>>> 0375164f
    container_name: geekai-web
    restart: always
    depends_on:
      - geekai-api
    ports:
      - "8080:8080"
    volumes:
      - ./logs/nginx:/var/log/nginx
      - ./conf/nginx/conf.d:/etc/nginx/conf.d
      - ./conf/nginx/nginx.conf:/etc/nginx/nginx.conf
      - ./conf/nginx/ssl:/etc/nginx/ssl
<|MERGE_RESOLUTION|>--- conflicted
+++ resolved
@@ -49,13 +49,10 @@
     volumes:
       - ./conf/mj-proxy:/home/spring/config
 
+
   # 后端 API 程序
   geekai-api:
-<<<<<<< HEAD
-    image: registry.cn-shenzhen.aliyuncs.com/geekmaster/geekai-api:v4.0.8-amd64
-=======
-    image: registry.cn-shenzhen.aliyuncs.com/geekmaster/geekai-plus-api:v4.0.8-amd64
->>>>>>> 0375164f
+    image: registry.cn-shenzhen.aliyuncs.com/geekmaster/geekai-api:v4.0.9-amd64
     container_name: geekai-api
     restart: always
     depends_on:
@@ -77,11 +74,7 @@
 
   # 前端应用
   geekai-web:
-<<<<<<< HEAD
-    image: registry.cn-shenzhen.aliyuncs.com/geekmaster/geekai-web:v4.0.8-amd64
-=======
-    image: registry.cn-shenzhen.aliyuncs.com/geekmaster/geekai-plus-web:v4.0.8-amd64
->>>>>>> 0375164f
+    image: registry.cn-shenzhen.aliyuncs.com/geekmaster/geekai-web:v4.0.9-amd64
     container_name: geekai-web
     restart: always
     depends_on:
