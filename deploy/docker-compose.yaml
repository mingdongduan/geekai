--- conflicted
+++ resolved
@@ -2,11 +2,7 @@
 services:
   # mysql
   geekai-mysql:
-<<<<<<< HEAD
     image: registry.cn-shenzhen.aliyuncs.com/geekmaster/mysql:8.0.33
-=======
-    image: mysql:8.0.33
->>>>>>> 3cc2263d
     container_name: geekai-mysql
     command: --default-authentication-plugin=mysql_native_password
     restart: always
@@ -22,11 +18,7 @@
 
   # redis
   geekai-redis:
-<<<<<<< HEAD
     image: registry.cn-shenzhen.aliyuncs.com/geekmaster/redis:6.0.6
-=======
-    image: redis:6.0.16
->>>>>>> 3cc2263d
     restart: always
     container_name: geekai-redis
     command: redis-server --requirepass 12345678
@@ -37,11 +29,7 @@
 
   xxl-job-admin:
     container_name: geekai-xxl-job-admin
-<<<<<<< HEAD
     image: registry.cn-shenzhen.aliyuncs.com/geekmaster/xxl-job-admin:2.4.0
-=======
-    image: xuxueli/xxl-job-admin:2.4.0
->>>>>>> 3cc2263d
     restart: always
     ports:
       - "8081:8080"
@@ -53,11 +41,7 @@
 
 
   midjourney-proxy:
-<<<<<<< HEAD
     image: registry.cn-shenzhen.aliyuncs.com/geekmaster/midjourney-proxy:2.6.2
-=======
-    image: novicezk/midjourney-proxy:2.6.0
->>>>>>> 3cc2263d
     container_name: geekai-midjourney-proxy
     restart: always
     ports:
@@ -67,11 +51,7 @@
 
   # 后端 API 程序
   geekai-api:
-<<<<<<< HEAD
-    image: registry.cn-shenzhen.aliyuncs.com/geekmaster/geekai-api:v4.0.7-amd64
-=======
-    image: registry.cn-shenzhen.aliyuncs.com/geekmaster/geekai-plus-api:v4.0.7-amd64
->>>>>>> 3cc2263d
+    image: registry.cn-shenzhen.aliyuncs.com/geekmaster/geekai-api:v4.0.8-amd64
     container_name: geekai-api
     restart: always
     depends_on:
@@ -93,11 +73,7 @@
 
   # 前端应用
   geekai-web:
-<<<<<<< HEAD
-    image: registry.cn-shenzhen.aliyuncs.com/geekmaster/geekai-web:v4.0.7-amd64
-=======
-    image: registry.cn-shenzhen.aliyuncs.com/geekmaster/geekai-plus-web:v4.0.7-amd64
->>>>>>> 3cc2263d
+    image: registry.cn-shenzhen.aliyuncs.com/geekmaster/geekai-web:v4.0.8-amd64
     container_name: geekai-web
     restart: always
     depends_on:
