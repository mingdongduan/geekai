--- conflicted
+++ resolved
@@ -5,7 +5,6 @@
 )
 
 type AppConfig struct {
-<<<<<<< HEAD
 	Path          string `toml:"-"`
 	Listen        string
 	Session       Session
@@ -16,31 +15,13 @@
 	StaticUrl     string                  // 静态资源 URL
 	Redis         RedisConfig             // redis 连接信息
 	ApiConfig     ChatPlusApiConfig       // ChatPlus API authorization configs
-	SmsConfig     AliYunSmsConfig         // AliYun send message service config
+	SMS           SMSConfig               // send mobile message config
 	OSS           OSSConfig               // OSS config
 	MjConfigs     []MidJourneyConfig      // mj AI draw service pool
 	MjPlusConfigs []MidJourneyPlusConfig  // MJ plus config
 	ImgCdnURL     string                  // 图片反代加速地址
 	WeChatBot     bool                    // 是否启用微信机器人
 	SdConfigs     []StableDiffusionConfig // sd AI draw service pool
-=======
-	Path      string `toml:"-"`
-	Listen    string
-	Session   Session
-	ProxyURL  string
-	MysqlDns  string                  // mysql 连接地址
-	Manager   Manager                 // 后台管理员账户信息
-	StaticDir string                  // 静态资源目录
-	StaticUrl string                  // 静态资源 URL
-	Redis     RedisConfig             // redis 连接信息
-	ApiConfig ChatPlusApiConfig       // ChatPlus API authorization configs
-	SmsConfig AliYunSmsConfig         // AliYun send message service config
-	OSS       OSSConfig               // OSS config
-	SMS       SMSConfig               // sms config
-	MjConfigs []MidJourneyConfig      // mj AI draw service pool
-	WeChatBot bool                    // 是否启用微信机器人
-	SdConfigs []StableDiffusionConfig // sd AI draw service pool
->>>>>>> e5e762ef
 
 	XXLConfig     XXLConfig
 	AlipayConfig  AlipayConfig
@@ -81,32 +62,12 @@
 	Txt2ImgJsonPath string
 }
 
-<<<<<<< HEAD
 type MidJourneyPlusConfig struct {
 	Enabled   bool // 如果启用了 MidJourney Plus，将会自动禁用原生的MidJourney服务
 	ApiURL    string
 	ApiKey    string
 	NotifyURL string // 任务进度更新回调地址
 }
-
-type AliYunSmsConfig struct {
-	AccessKey    string
-	AccessSecret string
-	Product      string
-	Domain       string
-	Sign         string // 短信签名
-	CodeTempId   string // 验证码短信模板 ID
-}
-=======
-//type AliYunSmsConfig struct {
-//	AccessKey    string
-//	AccessSecret string
-//	Product      string
-//	Domain       string
-//	Sign         string // 短信签名
-//	CodeTempId   string // 验证码短信模板 ID
-//}
->>>>>>> e5e762ef
 
 type AlipayConfig struct {
 	Enabled         bool   // 是否启用该支付通道
