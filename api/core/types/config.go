--- conflicted
+++ resolved
@@ -126,19 +126,11 @@
 const LicenseKey = "Geek-AI-License"
 
 type License struct {
-<<<<<<< HEAD
-	Key       string // 许可证书密钥
-	MachineId string // 机器码
-	UserNum   int    // 用户数量
-	ExpiredAt int64  // 过期时间
-	IsActive  bool   // 是否激活
-=======
 	Key       string `json:"key"`        // 许可证书密钥
 	MachineId string `json:"machine_id"` // 机器码
 	UserNum   int    `json:"user_num"`   // 用户数量
 	ExpiredAt int64  `json:"expired_at"` // 过期时间
 	IsActive  bool   `json:"is_active"`  // 是否激活
->>>>>>> b0c9ffc5
 }
 
 func (c RedisConfig) Url() string {
