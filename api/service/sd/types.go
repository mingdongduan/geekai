--- conflicted
+++ resolved
@@ -9,14 +9,6 @@
 
 import logger2 "geekai/logger"
 
-<<<<<<< HEAD
-type NotifyMessage struct {
-	UserId  int    `json:"user_id"`
-	JobId   int    `json:"job_id"`
-	Message string `json:"message"`
-}
-
-=======
 var logger = logger2.GetLogger()
 
 type NotifyMessage struct {
@@ -25,7 +17,6 @@
 	Message string `json:"message"`
 }
 
->>>>>>> b0c9ffc5
 const (
 	Running  = "RUNNING"
 	Finished = "FINISH"
