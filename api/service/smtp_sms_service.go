--- conflicted
+++ resolved
@@ -9,10 +9,6 @@
 
 import (
 	"bytes"
-<<<<<<< HEAD
-	"chatplus/core/types"
-=======
->>>>>>> b0c9ffc5
 	"crypto/tls"
 	"fmt"
 	"geekai/core/types"
