package mj

// * +++++++++++++++++++++++++++++++++++++++++++++++++++++++++++
// * Copyright 2023 The Geek-AI Authors. All rights reserved.
// * Use of this source code is governed by a Apache-2.0 license
// * that can be found in the LICENSE file.
// * @Author yangjian102621@163.com
// * +++++++++++++++++++++++++++++++++++++++++++++++++++++++++++

import (
<<<<<<< HEAD
	"chatplus/core/types"
	logger2 "chatplus/logger"
	"chatplus/service/oss"
	"chatplus/service/sd"
	"chatplus/store"
	"chatplus/store/model"
=======
>>>>>>> b0c9ffc5
	"fmt"
	"geekai/core/types"
	logger2 "geekai/logger"
	"geekai/service"
	"geekai/service/oss"
	"geekai/service/sd"
	"geekai/store"
	"geekai/store/model"
	"github.com/go-redis/redis/v8"
	"time"

	"gorm.io/gorm"
)

// ServicePool Mj service pool
type ServicePool struct {
	services        []*Service
	taskQueue       *store.RedisQueue
	notifyQueue     *store.RedisQueue
	db              *gorm.DB
	uploaderManager *oss.UploaderManager
	Clients         *types.LMap[uint, *types.WsClient] // UserId => Client
}

var logger = logger2.GetLogger()

func NewServicePool(db *gorm.DB, redisCli *redis.Client, manager *oss.UploaderManager, appConfig *types.AppConfig, licenseService *service.LicenseService) *ServicePool {
	services := make([]*Service, 0)
	taskQueue := store.NewRedisQueue("MidJourney_Task_Queue", redisCli)
	notifyQueue := store.NewRedisQueue("MidJourney_Notify_Queue", redisCli)

	for k, config := range appConfig.MjPlusConfigs {
		if config.Enabled == false {
			continue
		}
<<<<<<< HEAD

=======
		err := licenseService.IsValidApiURL(config.ApiURL)
		if err != nil {
			logger.Error(err)
			continue
		}
		
>>>>>>> b0c9ffc5
		cli := NewPlusClient(config)
		name := fmt.Sprintf("mj-plus-service-%d", k)
		plusService := NewService(name, taskQueue, notifyQueue, db, cli)
		go func() {
			plusService.Run()
		}()
		services = append(services, plusService)
	}

	for k, config := range appConfig.MjProxyConfigs {
		if config.Enabled == false {
			continue
		}
		cli := NewProxyClient(config)
		name := fmt.Sprintf("mj-proxy-service-%d", k)
		proxyService := NewService(name, taskQueue, notifyQueue, db, cli)
		go func() {
			proxyService.Run()
		}()
		services = append(services, proxyService)
	}

	return &ServicePool{
		taskQueue:       taskQueue,
		notifyQueue:     notifyQueue,
		services:        services,
		uploaderManager: manager,
		db:              db,
		Clients:         types.NewLMap[uint, *types.WsClient](),
	}
}

func (p *ServicePool) CheckTaskNotify() {
	go func() {
		for {
			var message sd.NotifyMessage
			err := p.notifyQueue.LPop(&message)
			if err != nil {
				continue
			}
			cli := p.Clients.Get(uint(message.UserId))
			if cli == nil {
				continue
			}
			err = cli.Send([]byte(message.Message))
			if err != nil {
				continue
			}
		}
	}()
}

func (p *ServicePool) DownloadImages() {
	go func() {
		var items []model.MidJourneyJob
		for {
			res := p.db.Where("img_url = ? AND progress = ?", "", 100).Find(&items)
			if res.Error != nil {
				continue
			}

			// download images
			for _, v := range items {
				if v.OrgURL == "" {
					continue
				}

				logger.Infof("try to download image: %s", v.OrgURL)
				var imgURL string
				var err error
				if servicePlus := p.getService(v.ChannelId); servicePlus != nil {
					task, _ := servicePlus.Client.QueryTask(v.TaskId)
					if len(task.Buttons) > 0 {
						v.Hash = GetImageHash(task.Buttons[0].CustomId)
					}
					imgURL, err = p.uploaderManager.GetUploadHandler().PutImg(v.OrgURL, false)
				} else {
					imgURL, err = p.uploaderManager.GetUploadHandler().PutImg(v.OrgURL, true)
				}
				if err != nil {
					logger.Errorf("error with download image %s, %v", v.OrgURL, err)
					continue
				} else {
					logger.Infof("download image %s successfully.", v.OrgURL)
				}

				v.ImgURL = imgURL
				p.db.Updates(&v)

				cli := p.Clients.Get(uint(v.UserId))
				if cli == nil {
					continue
				}
				err = cli.Send([]byte(sd.Finished))
				if err != nil {
					continue
				}
			}

			time.Sleep(time.Second * 5)
		}
	}()
}

// PushTask push a new mj task in to task queue
func (p *ServicePool) PushTask(task types.MjTask) {
	logger.Debugf("add a new MidJourney task to the task list: %+v", task)
	p.taskQueue.RPush(task)
}

// HasAvailableService check if it has available mj service in pool
func (p *ServicePool) HasAvailableService() bool {
	return len(p.services) > 0
}

// SyncTaskProgress 异步拉取任务
func (p *ServicePool) SyncTaskProgress() {
	go func() {
		var items []model.MidJourneyJob
		for {
			res := p.db.Where("progress < ?", 100).Find(&items)
			if res.Error != nil {
				continue
			}

			for _, job := range items {
				// 失败或者 30 分钟还没完成的任务删除并退回算力
				if time.Now().Sub(job.CreatedAt) > time.Minute*30 || job.Progress == -1 {
					p.db.Delete(&job)
					// 退回算力
					tx := p.db.Model(&model.User{}).Where("id = ?", job.UserId).UpdateColumn("power", gorm.Expr("power + ?", job.Power))
					if tx.Error == nil && tx.RowsAffected > 0 {
						var user model.User
						p.db.Where("id = ?", job.UserId).First(&user)
						p.db.Create(&model.PowerLog{
							UserId:    user.Id,
							Username:  user.Username,
							Type:      types.PowerConsume,
							Amount:    job.Power,
							Balance:   user.Power + job.Power,
							Mark:      types.PowerAdd,
							Model:     "mid-journey",
							Remark:    fmt.Sprintf("绘画任务失败，退回算力。任务ID：%s", job.TaskId),
							CreatedAt: time.Now(),
						})
					}
					continue
				}

				if servicePlus := p.getService(job.ChannelId); servicePlus != nil {
					_ = servicePlus.Notify(job)
				}
			}

			time.Sleep(time.Second * 10)
		}
	}()
}

func (p *ServicePool) getService(name string) *Service {
	for _, s := range p.services {
		if s.Name == name {
			return s
		}
	}
	return nil
}<|MERGE_RESOLUTION|>--- conflicted
+++ resolved
@@ -8,15 +8,6 @@
 // * +++++++++++++++++++++++++++++++++++++++++++++++++++++++++++
 
 import (
-<<<<<<< HEAD
-	"chatplus/core/types"
-	logger2 "chatplus/logger"
-	"chatplus/service/oss"
-	"chatplus/service/sd"
-	"chatplus/store"
-	"chatplus/store/model"
-=======
->>>>>>> b0c9ffc5
 	"fmt"
 	"geekai/core/types"
 	logger2 "geekai/logger"
@@ -52,16 +43,12 @@
 		if config.Enabled == false {
 			continue
 		}
-<<<<<<< HEAD
-
-=======
 		err := licenseService.IsValidApiURL(config.ApiURL)
 		if err != nil {
 			logger.Error(err)
 			continue
 		}
 		
->>>>>>> b0c9ffc5
 		cli := NewPlusClient(config)
 		name := fmt.Sprintf("mj-plus-service-%d", k)
 		plusService := NewService(name, taskQueue, notifyQueue, db, cli)
