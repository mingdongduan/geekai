--- conflicted
+++ resolved
@@ -171,7 +171,6 @@
 
 		// 邮件服务
 		fx.Provide(service.NewSmtpService),
-		// License 服务
 
 		// 微信机器人服务
 		fx.Provide(wx.NewWeChatBot),
@@ -298,13 +297,6 @@
 			group := s.Engine.Group("/api/admin/")
 			group.POST("config/update", h.Update)
 			group.GET("config/get", h.Get)
-<<<<<<< HEAD
-=======
-			group.POST("active", h.Active)
-			group.GET("config/get/license", h.GetLicense)
-			group.GET("config/get/draw", h.GetDrawingConfig)
-			group.POST("config/update/draw", h.SaveDrawingConfig)
->>>>>>> 114d0088
 		}),
 		fx.Invoke(func(s *core.AppServer, h *admin.ManagerHandler) {
 			group := s.Engine.Group("/api/admin/")
