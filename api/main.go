package main

// * +++++++++++++++++++++++++++++++++++++++++++++++++++++++++++
// * Copyright 2023 The Geek-AI Authors. All rights reserved.
// * Use of this source code is governed by a Apache-2.0 license
// * that can be found in the LICENSE file.
// * @Author yangjian102621@163.com
// * +++++++++++++++++++++++++++++++++++++++++++++++++++++++++++

import (
	"context"
	"embed"
	"geekai/core"
	"geekai/core/types"
	"geekai/handler"
	"geekai/handler/admin"
	"geekai/handler/chatimpl"
	logger2 "geekai/logger"
	"geekai/service"
	"geekai/service/dalle"
	"geekai/service/mj"
	"geekai/service/oss"
	"geekai/service/payment"
	"geekai/service/sd"
	"geekai/service/sms"
	"geekai/service/wx"
	"geekai/store"
	"io"
	"log"
	"os"
	"os/signal"
	"strconv"
	"syscall"
	"time"

	"github.com/go-redis/redis/v8"

	"github.com/lionsoul2014/ip2region/binding/golang/xdb"
	"go.uber.org/fx"
	"gorm.io/gorm"
)

var logger = logger2.GetLogger()

//go:embed res
var xdbFS embed.FS

// AppLifecycle 应用程序生命周期
type AppLifecycle struct {
}

// OnStart 应用程序启动时执行
func (l *AppLifecycle) OnStart(context.Context) error {
	logger.Info("AppLifecycle OnStart")
	return nil
}

// OnStop 应用程序停止时执行
func (l *AppLifecycle) OnStop(context.Context) error {
	logger.Info("AppLifecycle OnStop")
	return nil
}

func NewAppLifeCycle() *AppLifecycle {
	return &AppLifecycle{}
}

func main() {
	configFile := os.Getenv("CONFIG_FILE")
	if configFile == "" {
		configFile = "config.toml"
	}
	debug, _ := strconv.ParseBool(os.Getenv("APP_DEBUG"))
	logger.Info("Loading config file: ", configFile)
	if !debug {
		defer func() {
			if err := recover(); err != nil {
				logger.Error("Panic Error:", err)
			}
		}()
	}

	app := fx.New(
		// 初始化配置应用配置
		fx.Provide(func() *types.AppConfig {
			config, err := core.LoadConfig(configFile)
			if err != nil {
				log.Fatal(err)
			}
			config.Path = configFile
			if debug {
				_ = core.SaveConfig(config)
			}
			return config
		}),
		// 创建应用服务
		fx.Provide(core.NewServer),
		// 初始化
		fx.Invoke(func(s *core.AppServer, client *redis.Client) {
			s.Init(debug, client)
		}),

		// 初始化数据库
		fx.Provide(store.NewGormConfig),
		fx.Provide(store.NewMysql),
		fx.Provide(store.NewRedisClient),
		fx.Provide(store.NewLevelDB),

		fx.Provide(func() embed.FS {
			return xdbFS
		}),

		// 创建 Ip2Region 查询对象
		fx.Provide(func() (*xdb.Searcher, error) {
			file, err := xdbFS.Open("res/ip2region.xdb")
			if err != nil {
				return nil, err
			}
			cBuff, err := io.ReadAll(file)
			if err != nil {
				return nil, err
			}

			return xdb.NewWithBuffer(cBuff)
		}),

		// 创建控制器
		fx.Provide(handler.NewChatRoleHandler),
		fx.Provide(handler.NewUserHandler),
		fx.Provide(chatimpl.NewChatHandler),
		fx.Provide(handler.NewUploadHandler),
		fx.Provide(handler.NewSmsHandler),
		fx.Provide(handler.NewRewardHandler),
		fx.Provide(handler.NewCaptchaHandler),
		fx.Provide(handler.NewMidJourneyHandler),
		fx.Provide(handler.NewChatModelHandler),
		fx.Provide(handler.NewSdJobHandler),
		fx.Provide(handler.NewPaymentHandler),
		fx.Provide(handler.NewOrderHandler),
		fx.Provide(handler.NewProductHandler),
		fx.Provide(handler.NewConfigHandler),
		fx.Provide(handler.NewPowerLogHandler),

		fx.Provide(admin.NewConfigHandler),
		fx.Provide(admin.NewAdminHandler),
		fx.Provide(admin.NewApiKeyHandler),
		fx.Provide(admin.NewUserHandler),
		fx.Provide(admin.NewChatRoleHandler),
		fx.Provide(admin.NewRewardHandler),
		fx.Provide(admin.NewDashboardHandler),
		fx.Provide(admin.NewChatModelHandler),
		fx.Provide(admin.NewProductHandler),
		fx.Provide(admin.NewOrderHandler),
		fx.Provide(admin.NewChatHandler),
		fx.Provide(admin.NewPowerLogHandler),

		// 创建服务
		fx.Provide(sms.NewSendServiceManager),
		fx.Provide(func(config *types.AppConfig) *service.CaptchaService {
			return service.NewCaptchaService(config.ApiConfig)
		}),
		fx.Provide(oss.NewUploaderManager),
		fx.Provide(mj.NewService),
		fx.Provide(dalle.NewService),
		fx.Invoke(func(service *dalle.Service) {
			service.Run()
			service.CheckTaskNotify()
			service.DownloadImages()
			service.CheckTaskStatus()
		}),

		// 邮件服务
		fx.Provide(service.NewSmtpService),

		// 微信机器人服务
		fx.Provide(wx.NewWeChatBot),
		fx.Invoke(func(config *types.AppConfig, bot *wx.Bot) {
			if config.WeChatBot {
				err := bot.Run()
				if err != nil {
					logger.Error("微信登录失败：", err)
				}
			}
		}),

		// MidJourney service pool
		fx.Provide(mj.NewServicePool),
		fx.Invoke(func(pool *mj.ServicePool, config *types.AppConfig) {
			pool.InitServices(config.MjPlusConfigs, config.MjProxyConfigs)
			if pool.HasAvailableService() {
				pool.DownloadImages()
				pool.CheckTaskNotify()
				pool.SyncTaskProgress()
			}
		}),

		// Stable Diffusion 机器人
		fx.Provide(sd.NewServicePool),
		fx.Invoke(func(pool *sd.ServicePool, config *types.AppConfig) {
			pool.InitServices(config.SdConfigs)
			if pool.HasAvailableService() {
				pool.CheckTaskNotify()
				pool.CheckTaskStatus()
			}
		}),

		fx.Provide(payment.NewAlipayService),
		fx.Provide(payment.NewHuPiPay),
		fx.Provide(payment.NewPayJS),
		fx.Provide(service.NewSnowflake),
		fx.Provide(service.NewXXLJobExecutor),
		fx.Invoke(func(exec *service.XXLJobExecutor, config *types.AppConfig) {
			if config.XXLConfig.Enabled {
				go func() {
					log.Fatal(exec.Run())
				}()
			}
		}),

		// 注册路由
		fx.Invoke(func(s *core.AppServer, h *handler.ChatRoleHandler) {
			group := s.Engine.Group("/api/role/")
			group.GET("list", h.List)
			group.POST("update", h.UpdateRole)
		}),
		fx.Invoke(func(s *core.AppServer, h *handler.UserHandler) {
			group := s.Engine.Group("/api/user/")
			group.POST("register", h.Register)
			group.POST("login", h.Login)
			group.GET("logout", h.Logout)
			group.GET("session", h.Session)
			group.GET("profile", h.Profile)
			group.POST("profile/update", h.ProfileUpdate)
			group.POST("password", h.UpdatePass)
			group.POST("bind/username", h.BindUsername)
			group.POST("resetPass", h.ResetPass)
		}),
		fx.Invoke(func(s *core.AppServer, h *chatimpl.ChatHandler) {
			group := s.Engine.Group("/api/chat/")
			group.Any("new", h.ChatHandle)
			group.GET("list", h.List)
			group.GET("detail", h.Detail)
			group.POST("update", h.Update)
			group.GET("remove", h.Remove)
			group.GET("history", h.History)
			group.GET("clear", h.Clear)
			group.POST("tokens", h.Tokens)
			group.GET("stop", h.StopGenerate)
		}),
		fx.Invoke(func(s *core.AppServer, h *handler.UploadHandler) {
			s.Engine.POST("/api/upload", h.Upload)
			s.Engine.GET("/api/upload/list", h.List)
			s.Engine.GET("/api/upload/remove", h.Remove)
		}),
		fx.Invoke(func(s *core.AppServer, h *handler.SmsHandler) {
			group := s.Engine.Group("/api/sms/")
			group.POST("code", h.SendCode)
		}),
		fx.Invoke(func(s *core.AppServer, h *handler.CaptchaHandler) {
			group := s.Engine.Group("/api/captcha/")
			group.GET("get", h.Get)
			group.POST("check", h.Check)
			group.GET("slide/get", h.SlideGet)
			group.POST("slide/check", h.SlideCheck)
		}),
		fx.Invoke(func(s *core.AppServer, h *handler.RewardHandler) {
			group := s.Engine.Group("/api/reward/")
			group.POST("verify", h.Verify)
		}),
		fx.Invoke(func(s *core.AppServer, h *handler.MidJourneyHandler) {
			group := s.Engine.Group("/api/mj/")
			group.Any("client", h.Client)
			group.POST("image", h.Image)
			group.POST("upscale", h.Upscale)
			group.POST("variation", h.Variation)
			group.GET("jobs", h.JobList)
			group.GET("imgWall", h.ImgWall)
			group.POST("remove", h.Remove)
			group.POST("publish", h.Publish)
		}),
		fx.Invoke(func(s *core.AppServer, h *handler.SdJobHandler) {
			group := s.Engine.Group("/api/sd")
			group.Any("client", h.Client)
			group.POST("image", h.Image)
			group.GET("jobs", h.JobList)
			group.GET("imgWall", h.ImgWall)
			group.POST("remove", h.Remove)
			group.POST("publish", h.Publish)
		}),
		fx.Invoke(func(s *core.AppServer, h *handler.ConfigHandler) {
			group := s.Engine.Group("/api/config/")
			group.GET("get", h.Get)
			group.GET("license", h.License)
		}),

		// 管理后台控制器
		fx.Invoke(func(s *core.AppServer, h *admin.ConfigHandler) {
			group := s.Engine.Group("/api/admin/")
			group.POST("config/update", h.Update)
			group.GET("config/get", h.Get)
<<<<<<< HEAD
=======
			group.POST("active", h.Active)
			group.GET("config/get/license", h.GetLicense)
			group.GET("config/get/app", h.GetAppConfig)
			group.POST("config/update/draw", h.SaveDrawingConfig)
>>>>>>> 3cc2263d
		}),
		fx.Invoke(func(s *core.AppServer, h *admin.ManagerHandler) {
			group := s.Engine.Group("/api/admin/")
			group.POST("login", h.Login)
			group.GET("logout", h.Logout)
			group.GET("session", h.Session)
			group.GET("list", h.List)
			group.POST("save", h.Save)
			group.POST("enable", h.Enable)
			group.GET("remove", h.Remove)
			group.POST("resetPass", h.ResetPass)
		}),
		fx.Invoke(func(s *core.AppServer, h *admin.ApiKeyHandler) {
			group := s.Engine.Group("/api/admin/apikey/")
			group.POST("save", h.Save)
			group.GET("list", h.List)
			group.POST("set", h.Set)
			group.GET("remove", h.Remove)
		}),
		fx.Invoke(func(s *core.AppServer, h *admin.UserHandler) {
			group := s.Engine.Group("/api/admin/user/")
			group.GET("list", h.List)
			group.POST("save", h.Save)
			group.GET("remove", h.Remove)
			group.GET("loginLog", h.LoginLog)
			group.POST("resetPass", h.ResetPass)
		}),
		fx.Invoke(func(s *core.AppServer, h *admin.ChatRoleHandler) {
			group := s.Engine.Group("/api/admin/role/")
			group.GET("list", h.List)
			group.POST("save", h.Save)
			group.POST("sort", h.Sort)
			group.POST("set", h.Set)
			group.GET("remove", h.Remove)
		}),
		fx.Invoke(func(s *core.AppServer, h *admin.RewardHandler) {
			group := s.Engine.Group("/api/admin/reward/")
			group.GET("list", h.List)
			group.POST("remove", h.Remove)
		}),
		fx.Invoke(func(s *core.AppServer, h *admin.DashboardHandler) {
			group := s.Engine.Group("/api/admin/dashboard/")
			group.GET("stats", h.Stats)
		}),
		fx.Invoke(func(s *core.AppServer, h *handler.ChatModelHandler) {
			group := s.Engine.Group("/api/model/")
			group.GET("list", h.List)
		}),
		fx.Invoke(func(s *core.AppServer, h *admin.ChatModelHandler) {
			group := s.Engine.Group("/api/admin/model/")
			group.POST("save", h.Save)
			group.GET("list", h.List)
			group.POST("set", h.Set)
			group.POST("sort", h.Sort)
			group.GET("remove", h.Remove)
		}),
		fx.Invoke(func(s *core.AppServer, h *handler.PaymentHandler) {
			group := s.Engine.Group("/api/payment/")
			group.GET("doPay", h.DoPay)
			group.GET("payWays", h.GetPayWays)
			group.POST("query", h.OrderQuery)
			group.POST("qrcode", h.PayQrcode)
			group.POST("mobile", h.Mobile)
			group.POST("alipay/notify", h.AlipayNotify)
			group.POST("hupipay/notify", h.HuPiPayNotify)
			group.POST("payjs/notify", h.PayJsNotify)
		}),
		fx.Invoke(func(s *core.AppServer, h *admin.ProductHandler) {
			group := s.Engine.Group("/api/admin/product/")
			group.POST("save", h.Save)
			group.GET("list", h.List)
			group.POST("enable", h.Enable)
			group.POST("sort", h.Sort)
			group.GET("remove", h.Remove)
		}),
		fx.Invoke(func(s *core.AppServer, h *admin.OrderHandler) {
			group := s.Engine.Group("/api/admin/order/")
			group.POST("list", h.List)
			group.GET("remove", h.Remove)
		}),
		fx.Invoke(func(s *core.AppServer, h *handler.OrderHandler) {
			group := s.Engine.Group("/api/order/")
			group.POST("list", h.List)
		}),
		fx.Invoke(func(s *core.AppServer, h *handler.ProductHandler) {
			group := s.Engine.Group("/api/product/")
			group.GET("list", h.List)
		}),

		fx.Provide(handler.NewInviteHandler),
		fx.Invoke(func(s *core.AppServer, h *handler.InviteHandler) {
			group := s.Engine.Group("/api/invite/")
			group.GET("code", h.Code)
			group.POST("list", h.List)
			group.GET("hits", h.Hits)
		}),

		fx.Provide(admin.NewFunctionHandler),
		fx.Invoke(func(s *core.AppServer, h *admin.FunctionHandler) {
			group := s.Engine.Group("/api/admin/function/")
			group.POST("save", h.Save)
			group.POST("set", h.Set)
			group.GET("list", h.List)
			group.GET("remove", h.Remove)
			group.GET("token", h.GenToken)
		}),

		// 验证码
		fx.Provide(admin.NewCaptchaHandler),
		fx.Invoke(func(s *core.AppServer, h *admin.CaptchaHandler) {
			group := s.Engine.Group("/api/admin/login/")
			group.GET("captcha", h.GetCaptcha)
		}),

		fx.Provide(admin.NewUploadHandler),
		fx.Invoke(func(s *core.AppServer, h *admin.UploadHandler) {
			s.Engine.POST("/api/admin/upload", h.Upload)
		}),

		fx.Provide(handler.NewFunctionHandler),
		fx.Invoke(func(s *core.AppServer, h *handler.FunctionHandler) {
			group := s.Engine.Group("/api/function/")
			group.POST("weibo", h.WeiBo)
			group.POST("zaobao", h.ZaoBao)
			group.POST("dalle3", h.Dall3)
		}),
		fx.Invoke(func(s *core.AppServer, h *admin.ChatHandler) {
			group := s.Engine.Group("/api/admin/chat/")
			group.POST("list", h.List)
			group.POST("message", h.Messages)
			group.GET("history", h.History)
			group.GET("remove", h.RemoveChat)
			group.GET("message/remove", h.RemoveMessage)
		}),
		fx.Invoke(func(s *core.AppServer, h *handler.PowerLogHandler) {
			group := s.Engine.Group("/api/powerLog/")
			group.POST("list", h.List)
		}),
		fx.Invoke(func(s *core.AppServer, h *admin.PowerLogHandler) {
			group := s.Engine.Group("/api/admin/powerLog/")
			group.POST("list", h.List)
		}),
		fx.Provide(admin.NewMenuHandler),
		fx.Invoke(func(s *core.AppServer, h *admin.MenuHandler) {
			group := s.Engine.Group("/api/admin/menu/")
			group.POST("save", h.Save)
			group.GET("list", h.List)
			group.POST("enable", h.Enable)
			group.POST("sort", h.Sort)
			group.GET("remove", h.Remove)
		}),
		fx.Provide(handler.NewMenuHandler),
		fx.Invoke(func(s *core.AppServer, h *handler.MenuHandler) {
			group := s.Engine.Group("/api/menu/")
			group.GET("list", h.List)
		}),
		fx.Provide(handler.NewMarkMapHandler),
		fx.Invoke(func(s *core.AppServer, h *handler.MarkMapHandler) {
			group := s.Engine.Group("/api/markMap/")
			group.Any("client", h.Client)
		}),
		fx.Provide(handler.NewDallJobHandler),
		fx.Invoke(func(s *core.AppServer, h *handler.DallJobHandler) {
			group := s.Engine.Group("/api/dall")
			group.Any("client", h.Client)
			group.POST("image", h.Image)
			group.GET("jobs", h.JobList)
			group.GET("imgWall", h.ImgWall)
			group.POST("remove", h.Remove)
			group.POST("publish", h.Publish)
		}),
		fx.Invoke(func(s *core.AppServer, db *gorm.DB) {
			go func() {
				err := s.Run(db)
				if err != nil {
					log.Fatal(err)
				}
			}()
		}),
		fx.Provide(NewAppLifeCycle),
		// 注册生命周期回调函数
		fx.Invoke(func(lifecycle fx.Lifecycle, lc *AppLifecycle) {
			lifecycle.Append(fx.Hook{
				OnStart: func(ctx context.Context) error {
					return lc.OnStart(ctx)
				},
				OnStop: func(ctx context.Context) error {
					return lc.OnStop(ctx)
				},
			})
		}),
	)
	// 启动应用程序
	go func() {
		if err := app.Start(context.Background()); err != nil {
			log.Fatal(err)
		}
	}()

	// 监听退出信号
	quit := make(chan os.Signal, 1)
	signal.Notify(quit, syscall.SIGINT, syscall.SIGTERM)
	<-quit

	// 关闭应用程序
	ctx, cancel := context.WithTimeout(context.Background(), 5*time.Second)
	defer cancel()
	if err := app.Stop(ctx); err != nil {
		log.Fatal(err)
	}

}<|MERGE_RESOLUTION|>--- conflicted
+++ resolved
@@ -171,6 +171,11 @@
 
 		// 邮件服务
 		fx.Provide(service.NewSmtpService),
+		// License 服务
+		fx.Provide(service.NewLicenseService),
+		fx.Invoke(func(licenseService *service.LicenseService) {
+			licenseService.SyncLicense()
+		}),
 
 		// 微信机器人服务
 		fx.Provide(wx.NewWeChatBot),
@@ -298,13 +303,10 @@
 			group := s.Engine.Group("/api/admin/")
 			group.POST("config/update", h.Update)
 			group.GET("config/get", h.Get)
-<<<<<<< HEAD
-=======
 			group.POST("active", h.Active)
 			group.GET("config/get/license", h.GetLicense)
 			group.GET("config/get/app", h.GetAppConfig)
 			group.POST("config/update/draw", h.SaveDrawingConfig)
->>>>>>> 3cc2263d
 		}),
 		fx.Invoke(func(s *core.AppServer, h *admin.ManagerHandler) {
 			group := s.Engine.Group("/api/admin/")
