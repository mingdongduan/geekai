package chatimpl

// * +++++++++++++++++++++++++++++++++++++++++++++++++++++++++++
// * Copyright 2023 The Geek-AI Authors. All rights reserved.
// * Use of this source code is governed by a Apache-2.0 license
// * that can be found in the LICENSE file.
// * @Author yangjian102621@163.com
// * +++++++++++++++++++++++++++++++++++++++++++++++++++++++++++

import (
	"bytes"
	"context"
	"encoding/json"
	"errors"
	"fmt"
	"geekai/core"
	"geekai/core/types"
	"geekai/handler"
	logger2 "geekai/logger"
	"geekai/service"
	"geekai/service/oss"
	"geekai/store/model"
	"geekai/store/vo"
	"geekai/utils"
	"geekai/utils/resp"
	"net/http"
	"net/url"
	"regexp"
	"strings"
	"time"

	"github.com/gin-gonic/gin"
	"github.com/go-redis/redis/v8"
	"github.com/gorilla/websocket"
	"gorm.io/gorm"
)

const ErrorMsg = "抱歉，AI 助手开小差了，请稍后再试。"

var ErrImg = "![](/images/wx.png)"

var logger = logger2.GetLogger()

type ChatHandler struct {
	handler.BaseHandler
	redis          *redis.Client
	uploadManager  *oss.UploaderManager
	licenseService *service.LicenseService
}

func NewChatHandler(app *core.AppServer, db *gorm.DB, redis *redis.Client, manager *oss.UploaderManager, licenseService *service.LicenseService) *ChatHandler {
	return &ChatHandler{
		BaseHandler:    handler.BaseHandler{App: app, DB: db},
		redis:          redis,
		uploadManager:  manager,
		licenseService: licenseService,
	}
}

func (h *ChatHandler) Init() {
	// 如果后台有上传微信客服微信二维码，则覆盖
	if h.App.SysConfig.WechatCardURL != "" {
		ErrImg = fmt.Sprintf("![](%s)", h.App.SysConfig.WechatCardURL)
	}
}

// ChatHandle 处理聊天 WebSocket 请求
func (h *ChatHandler) ChatHandle(c *gin.Context) {
	ws, err := (&websocket.Upgrader{CheckOrigin: func(r *http.Request) bool { return true }}).Upgrade(c.Writer, c.Request, nil)
	if err != nil {
		logger.Error(err)
		return
	}

	sessionId := c.Query("session_id")
	roleId := h.GetInt(c, "role_id", 0)
	chatId := c.Query("chat_id")
	modelId := h.GetInt(c, "model_id", 0)

	client := types.NewWsClient(ws)
	var chatRole model.ChatRole
	res := h.DB.First(&chatRole, roleId)
	if res.Error != nil || !chatRole.Enable {
		utils.ReplyMessage(client, "当前聊天角色不存在或者未启用，连接已关闭！！！")
		c.Abort()
		return
	}
	// if the role bind a model_id, use role's bind model_id
	if chatRole.ModelId > 0 {
		modelId = chatRole.ModelId
	}
	// get model info
	var chatModel model.ChatModel
	res = h.DB.First(&chatModel, modelId)
	if res.Error != nil || chatModel.Enabled == false {
		utils.ReplyMessage(client, "当前AI模型暂未启用，连接已关闭！！！")
		c.Abort()
		return
	}

	session := h.App.ChatSession.Get(sessionId)
	if session == nil {
		user, err := h.GetLoginUser(c)
		if err != nil {
			logger.Info("用户未登录")
			c.Abort()
			return
		}
		session = &types.ChatSession{
			SessionId: sessionId,
			ClientIP:  c.ClientIP(),
			Username:  user.Username,
			UserId:    user.Id,
		}
		h.App.ChatSession.Put(sessionId, session)
	}

	// use old chat data override the chat model and role ID
	var chat model.ChatItem
	res = h.DB.Where("chat_id = ?", chatId).First(&chat)
	if res.Error == nil {
		chatModel.Id = chat.ModelId
		roleId = int(chat.RoleId)
	}

	session.ChatId = chatId
	session.Model = types.ChatModel{
		Id:          chatModel.Id,
		Name:        chatModel.Name,
		Value:       chatModel.Value,
		Power:       chatModel.Power,
		MaxTokens:   chatModel.MaxTokens,
		MaxContext:  chatModel.MaxContext,
		Temperature: chatModel.Temperature,
		KeyId:       chatModel.KeyId,
		Platform:    types.Platform(chatModel.Platform)}
	logger.Infof("New websocket connected, IP: %s, Username: %s", c.ClientIP(), session.Username)

	h.Init()

	// 保存会话连接
	h.App.ChatClients.Put(sessionId, client)
	go func() {
		for {
			_, msg, err := client.Receive()
			if err != nil {
				logger.Debugf("close connection: %s", client.Conn.RemoteAddr())
				client.Close()
				h.App.ChatClients.Delete(sessionId)
				h.App.ChatSession.Delete(sessionId)
				cancelFunc := h.App.ReqCancelFunc.Get(sessionId)
				if cancelFunc != nil {
					cancelFunc()
					h.App.ReqCancelFunc.Delete(sessionId)
				}
				return
			}

			var message types.WsMessage
			err = utils.JsonDecode(string(msg), &message)
			if err != nil {
				continue
			}

			// 心跳消息
			if message.Type == "heartbeat" {
				logger.Debug("收到 Chat 心跳消息：", message.Content)
				continue
			}

			logger.Info("Receive a message: ", message.Content)

			ctx, cancel := context.WithCancel(context.Background())
			h.App.ReqCancelFunc.Put(sessionId, cancel)
			// 回复消息
			err = h.sendMessage(ctx, session, chatRole, utils.InterfaceToString(message.Content), client)
			if err != nil {
				logger.Error(err)
				utils.ReplyChunkMessage(client, types.WsMessage{Type: types.WsEnd})
			} else {
				utils.ReplyChunkMessage(client, types.WsMessage{Type: types.WsEnd})
				logger.Infof("回答完毕: %v", message.Content)
			}

		}
	}()
}

func (h *ChatHandler) sendMessage(ctx context.Context, session *types.ChatSession, role model.ChatRole, prompt string, ws *types.WsClient) error {
	if !h.App.Debug {
		defer func() {
			if r := recover(); r != nil {
				logger.Error("Recover message from error: ", r)
			}
		}()
	}

	var user model.User
	res := h.DB.Model(&model.User{}).First(&user, session.UserId)
	if res.Error != nil {
		utils.ReplyMessage(ws, "未授权用户，您正在进行非法操作！")
		return res.Error
	}
	var userVo vo.User
	err := utils.CopyObject(user, &userVo)
	userVo.Id = user.Id
	if err != nil {
		return errors.New("User 对象转换失败，" + err.Error())
	}

	if userVo.Status == false {
		utils.ReplyMessage(ws, "您的账号已经被禁用，如果疑问，请联系管理员！")
		utils.ReplyMessage(ws, ErrImg)
		return nil
	}

	if userVo.Power < session.Model.Power {
		utils.ReplyMessage(ws, fmt.Sprintf("您当前剩余算力（%d）已不足以支付当前模型的单次对话需要消耗的算力（%d）！", userVo.Power, session.Model.Power))
		utils.ReplyMessage(ws, ErrImg)
		return nil
	}

	if userVo.ExpiredTime > 0 && userVo.ExpiredTime <= time.Now().Unix() {
		utils.ReplyMessage(ws, "您的账号已经过期，请联系管理员！")
		utils.ReplyMessage(ws, ErrImg)
		return nil
	}

	// 检查 prompt 长度是否超过了当前模型允许的最大上下文长度
	promptTokens, err := utils.CalcTokens(prompt, session.Model.Value)
	if promptTokens > session.Model.MaxContext {
		utils.ReplyMessage(ws, "对话内容超出了当前模型允许的最大上下文长度！")
		return nil
	}

	var req = types.ApiRequest{
		Model:  session.Model.Value,
		Stream: true,
	}
	switch session.Model.Platform {
	case types.Azure, types.ChatGLM, types.Baidu, types.XunFei:
		req.Temperature = session.Model.Temperature
		req.MaxTokens = session.Model.MaxTokens
		break
	case types.OpenAI:
		req.Temperature = session.Model.Temperature
		req.MaxTokens = session.Model.MaxTokens
		// OpenAI 支持函数功能
		var items []model.Function
		res := h.DB.Where("enabled", true).Find(&items)
		if res.Error != nil {
			break
		}

		var tools = make([]types.Tool, 0)
		for _, v := range items {
			var parameters map[string]interface{}
			err = utils.JsonDecode(v.Parameters, &parameters)
			if err != nil {
				continue
			}
			required := parameters["required"]
			delete(parameters, "required")
			tool := types.Tool{
				Type: "function",
				Function: types.Function{
					Name:        v.Name,
					Description: v.Description,
					Parameters:  parameters,
				},
			}

			// Fixed: compatible for gpt4-turbo-xxx model
			if !strings.HasPrefix(req.Model, "gpt-4-turbo-") {
				tool.Function.Required = required
			}
			tools = append(tools, tool)
		}

		if len(tools) > 0 {
			req.Tools = tools
			req.ToolChoice = "auto"
		}
	case types.QWen:
		req.Parameters = map[string]interface{}{
			"max_tokens":  session.Model.MaxTokens,
			"temperature": session.Model.Temperature,
		}
		break

	default:
		utils.ReplyMessage(ws, "不支持的平台："+session.Model.Platform+"，请联系管理员！")
		utils.ReplyMessage(ws, ErrImg)
		return nil
	}

	// 加载聊天上下文
	chatCtx := make([]types.Message, 0)
	messages := make([]types.Message, 0)
	if h.App.SysConfig.EnableContext {
		if h.App.ChatContexts.Has(session.ChatId) {
			messages = h.App.ChatContexts.Get(session.ChatId)
		} else {
			_ = utils.JsonDecode(role.Context, &messages)
			if h.App.SysConfig.ContextDeep > 0 {
				var historyMessages []model.ChatMessage
				res := h.DB.Where("chat_id = ? and use_context = 1", session.ChatId).Limit(h.App.SysConfig.ContextDeep).Order("id DESC").Find(&historyMessages)
				if res.Error == nil {
					for i := len(historyMessages) - 1; i >= 0; i-- {
						msg := historyMessages[i]
						ms := types.Message{Role: "user", Content: msg.Content}
						if msg.Type == types.ReplyMsg {
							ms.Role = "assistant"
						}
						chatCtx = append(chatCtx, ms)
					}
				}
			}
		}

		// 计算当前请求的 token 总长度，确保不会超出最大上下文长度
		// MaxContextLength = Response + Tool + Prompt + Context
		tokens := req.MaxTokens // 最大响应长度
		tks, _ := utils.CalcTokens(utils.JsonEncode(req.Tools), req.Model)
		tokens += tks + promptTokens

		for _, v := range messages {
			tks, _ := utils.CalcTokens(v.Content, req.Model)
			// 上下文 token 超出了模型的最大上下文长度
			if tokens+tks >= session.Model.MaxContext {
				break
			}

			// 上下文的深度超出了模型的最大上下文深度
			if len(chatCtx) >= h.App.SysConfig.ContextDeep {
				break
			}

			tokens += tks
			chatCtx = append(chatCtx, v)
		}

		logger.Debugf("聊天上下文：%+v", chatCtx)
	}
	reqMgs := make([]interface{}, 0)
	for _, m := range chatCtx {
		reqMgs = append(reqMgs, m)
	}

	if session.Model.Platform == types.QWen {
		req.Input = make(map[string]interface{})
		reqMgs = append(reqMgs, types.Message{
			Role:    "user",
			Content: prompt,
		})
		req.Input["messages"] = reqMgs
	} else if session.Model.Platform == types.OpenAI { // extract image for gpt-vision model
		imgURLs := utils.ExtractImgURL(prompt)
		logger.Debugf("detected IMG: %+v", imgURLs)
		var content interface{}
		if len(imgURLs) > 0 {
			data := make([]interface{}, 0)
			text := prompt
			for _, v := range imgURLs {
				text = strings.Replace(text, v, "", 1)
				data = append(data, gin.H{
					"type": "image_url",
					"image_url": gin.H{
						"url": v,
					},
				})
			}
			data = append(data, gin.H{
				"type": "text",
				"text": text,
			})
			content = data
		} else {
			content = prompt
		}
		req.Messages = append(reqMgs, map[string]interface{}{
			"role":    "user",
			"content": content,
		})
	} else {
		req.Messages = append(reqMgs, map[string]interface{}{
			"role":    "user",
			"content": prompt,
		})
	}

	logger.Debugf("%+v", req.Messages)

	switch session.Model.Platform {
	case types.Azure:
		return h.sendAzureMessage(chatCtx, req, userVo, ctx, session, role, prompt, ws)
	case types.OpenAI:
		return h.sendOpenAiMessage(chatCtx, req, userVo, ctx, session, role, prompt, ws)
	case types.ChatGLM:
		return h.sendChatGLMMessage(chatCtx, req, userVo, ctx, session, role, prompt, ws)
	case types.Baidu:
		return h.sendBaiduMessage(chatCtx, req, userVo, ctx, session, role, prompt, ws)
	case types.XunFei:
		return h.sendXunFeiMessage(chatCtx, req, userVo, ctx, session, role, prompt, ws)
	case types.QWen:
		return h.sendQWenMessage(chatCtx, req, userVo, ctx, session, role, prompt, ws)
	}
	utils.ReplyChunkMessage(ws, types.WsMessage{
		Type:    types.WsMiddle,
		Content: fmt.Sprintf("Not supported platform: %s", session.Model.Platform),
	})
	return nil
}

// Tokens 统计 token 数量
func (h *ChatHandler) Tokens(c *gin.Context) {
	var data struct {
		Text   string `json:"text"`
		Model  string `json:"model"`
		ChatId string `json:"chat_id"`
	}
	if err := c.ShouldBindJSON(&data); err != nil {
		resp.ERROR(c, types.InvalidArgs)
		return
	}

	// 如果没有传入 text 字段，则说明是获取当前 reply 总的 token 消耗（带上下文）
	if data.Text == "" && data.ChatId != "" {
		var item model.ChatMessage
		userId, _ := c.Get(types.LoginUserID)
		res := h.DB.Where("user_id = ?", userId).Where("chat_id = ?", data.ChatId).Last(&item)
		if res.Error != nil {
			resp.ERROR(c, res.Error.Error())
			return
		}
		resp.SUCCESS(c, item.Tokens)
		return
	}

	tokens, err := utils.CalcTokens(data.Text, data.Model)
	if err != nil {
		resp.ERROR(c, err.Error())
		return
	}

	resp.SUCCESS(c, tokens)
}

func getTotalTokens(req types.ApiRequest) int {
	encode := utils.JsonEncode(req.Messages)
	var items []map[string]interface{}
	err := utils.JsonDecode(encode, &items)
	if err != nil {
		return 0
	}
	tokens := 0
	for _, item := range items {
		content, ok := item["content"]
		if ok && !utils.IsEmptyValue(content) {
			t, err := utils.CalcTokens(utils.InterfaceToString(content), req.Model)
			if err == nil {
				tokens += t
			}
		}
	}
	return tokens
}

// StopGenerate 停止生成
func (h *ChatHandler) StopGenerate(c *gin.Context) {
	sessionId := c.Query("session_id")
	if h.App.ReqCancelFunc.Has(sessionId) {
		h.App.ReqCancelFunc.Get(sessionId)()
		h.App.ReqCancelFunc.Delete(sessionId)
	}
	resp.SUCCESS(c, types.OkMsg)
}

// 发送请求到 OpenAI 服务器
// useOwnApiKey: 是否使用了用户自己的 API KEY
func (h *ChatHandler) doRequest(ctx context.Context, req types.ApiRequest, session *types.ChatSession, apiKey *model.ApiKey) (*http.Response, error) {
	// if the chat model bind a KEY, use it directly
	if session.Model.KeyId > 0 {
<<<<<<< HEAD
		h.DB.Debug().Where("id", session.Model.KeyId).Find(apiKey)
	}
	// use the last unused key
	if apiKey.Id == 0 {
		h.DB.Debug().Where("platform = ?", session.Model.Platform).Where("type = ?", "chat").Where("enabled = ?", true).Order("last_used_at ASC").First(apiKey)
=======
		h.DB.Debug().Where("id", session.Model.KeyId).Where("enabled", true).Find(apiKey)
	}
	// use the last unused key
	if apiKey.Id == 0 {
		h.DB.Debug().Where("platform", session.Model.Platform).Where("type", "chat").Where("enabled", true).Order("last_used_at ASC").First(apiKey)
>>>>>>> b0c9ffc5
	}
	if apiKey.Id == 0 {
		return nil, errors.New("no available key, please import key")
	}

<<<<<<< HEAD
=======
	// ONLY allow apiURL in blank list
	if session.Model.Platform == types.OpenAI {
		err := h.licenseService.IsValidApiURL(apiKey.ApiURL)
		if err != nil {
			return nil, err
		}
	}

>>>>>>> b0c9ffc5
	var apiURL string
	switch session.Model.Platform {
	case types.Azure:
		md := strings.Replace(req.Model, ".", "", 1)
		apiURL = strings.Replace(apiKey.ApiURL, "{model}", md, 1)
		break
	case types.ChatGLM:
		apiURL = strings.Replace(apiKey.ApiURL, "{model}", req.Model, 1)
		req.Prompt = req.Messages // 使用 prompt 字段替代 message 字段
		req.Messages = nil
		break
	case types.Baidu:
		apiURL = strings.Replace(apiKey.ApiURL, "{model}", req.Model, 1)
		break
	case types.QWen:
		apiURL = apiKey.ApiURL
		req.Messages = nil
		break
	default:
		apiURL = apiKey.ApiURL
	}
	// 更新 API KEY 的最后使用时间
	h.DB.Model(apiKey).UpdateColumn("last_used_at", time.Now().Unix())
	// 百度文心，需要串接 access_token
	if session.Model.Platform == types.Baidu {
		token, err := h.getBaiduToken(apiKey.Value)
		if err != nil {
			return nil, err
		}
		logger.Info("百度文心 Access_Token：", token)
		apiURL = fmt.Sprintf("%s?access_token=%s", apiURL, token)
	}

	logger.Debugf(utils.JsonEncode(req))

	// 创建 HttpClient 请求对象
	var client *http.Client
	requestBody, err := json.Marshal(req)
	if err != nil {
		return nil, err
	}
	request, err := http.NewRequest(http.MethodPost, apiURL, bytes.NewBuffer(requestBody))
	if err != nil {
		return nil, err
	}

	request = request.WithContext(ctx)
	request.Header.Set("Content-Type", "application/json")
	if len(apiKey.ProxyURL) > 5 { // 使用代理
		proxy, _ := url.Parse(apiKey.ProxyURL)
		client = &http.Client{
			Transport: &http.Transport{
				Proxy: http.ProxyURL(proxy),
			},
		}
	} else {
		client = http.DefaultClient
	}
	logger.Debugf("Sending %s request, ApiURL:%s, API KEY:%s, PROXY: %s, Model: %s", session.Model.Platform, apiURL, apiKey.Value, apiKey.ProxyURL, req.Model)
	switch session.Model.Platform {
	case types.Azure:
		request.Header.Set("api-key", apiKey.Value)
		break
	case types.ChatGLM:
		token, err := h.getChatGLMToken(apiKey.Value)
		if err != nil {
			return nil, err
		}
		request.Header.Set("Authorization", fmt.Sprintf("Bearer %s", token))
		break
	case types.Baidu:
		request.RequestURI = ""
	case types.OpenAI:
		request.Header.Set("Authorization", fmt.Sprintf("Bearer %s", apiKey.Value))
		break
	case types.QWen:
		request.Header.Set("Authorization", fmt.Sprintf("Bearer %s", apiKey.Value))
		request.Header.Set("X-DashScope-SSE", "enable")
		break
	}
	return client.Do(request)
}

// 扣减用户算力
func (h *ChatHandler) subUserPower(userVo vo.User, session *types.ChatSession, promptTokens int, replyTokens int) {
	power := 1
	if session.Model.Power > 0 {
		power = session.Model.Power
	}
	res := h.DB.Model(&model.User{}).Where("id = ?", userVo.Id).UpdateColumn("power", gorm.Expr("power - ?", power))
	if res.Error == nil {
		// 记录算力消费日志
		var u model.User
		h.DB.Where("id", userVo.Id).First(&u)
		h.DB.Create(&model.PowerLog{
			UserId:    userVo.Id,
			Username:  userVo.Username,
			Type:      types.PowerConsume,
			Amount:    power,
			Mark:      types.PowerSub,
			Balance:   u.Power,
			Model:     session.Model.Value,
			Remark:    fmt.Sprintf("模型名称：%s, 提问长度：%d，回复长度：%d", session.Model.Name, promptTokens, replyTokens),
			CreatedAt: time.Now(),
		})
	}

}

// 将AI回复消息中生成的图片链接下载到本地
func (h *ChatHandler) extractImgUrl(text string) string {
	pattern := `!\[([^\]]*)]\(([^)]+)\)`
	re := regexp.MustCompile(pattern)
	matches := re.FindAllStringSubmatch(text, -1)

	// 下载图片并替换链接地址
	for _, match := range matches {
		imageURL := match[2]
		logger.Debug(imageURL)
		// 对于相同地址的图片，已经被替换了，就不再重复下载了
		if !strings.Contains(text, imageURL) {
			continue
		}

		newImgURL, err := h.uploadManager.GetUploadHandler().PutImg(imageURL, false)
		if err != nil {
			logger.Error("error with download image: ", err)
			continue
		}

		text = strings.ReplaceAll(text, imageURL, newImgURL)
	}
	return text
}<|MERGE_RESOLUTION|>--- conflicted
+++ resolved
@@ -481,26 +481,16 @@
 func (h *ChatHandler) doRequest(ctx context.Context, req types.ApiRequest, session *types.ChatSession, apiKey *model.ApiKey) (*http.Response, error) {
 	// if the chat model bind a KEY, use it directly
 	if session.Model.KeyId > 0 {
-<<<<<<< HEAD
-		h.DB.Debug().Where("id", session.Model.KeyId).Find(apiKey)
-	}
-	// use the last unused key
-	if apiKey.Id == 0 {
-		h.DB.Debug().Where("platform = ?", session.Model.Platform).Where("type = ?", "chat").Where("enabled = ?", true).Order("last_used_at ASC").First(apiKey)
-=======
 		h.DB.Debug().Where("id", session.Model.KeyId).Where("enabled", true).Find(apiKey)
 	}
 	// use the last unused key
 	if apiKey.Id == 0 {
 		h.DB.Debug().Where("platform", session.Model.Platform).Where("type", "chat").Where("enabled", true).Order("last_used_at ASC").First(apiKey)
->>>>>>> b0c9ffc5
 	}
 	if apiKey.Id == 0 {
 		return nil, errors.New("no available key, please import key")
 	}
 
-<<<<<<< HEAD
-=======
 	// ONLY allow apiURL in blank list
 	if session.Model.Platform == types.OpenAI {
 		err := h.licenseService.IsValidApiURL(apiKey.ApiURL)
@@ -509,7 +499,6 @@
 		}
 	}
 
->>>>>>> b0c9ffc5
 	var apiURL string
 	switch session.Model.Platform {
 	case types.Azure:
