--- conflicted
+++ resolved
@@ -143,7 +143,6 @@
 
 // Remove 删除
 func (h *SysUserHandler) Remove(c *gin.Context) {
-<<<<<<< HEAD
 	var data struct {
 		Id uint
 	}
@@ -152,18 +151,15 @@
 		return
 	}
 	if data.Id > 0 {
-		res := h.db.Where("id = ?", data.Id).Delete(&model.AdminUser{})
-=======
-	id := h.GetInt(c, "id", 0)
 
-	if id > 0 {
 		// 默认id为1是超级管理员
-		if id == 1 {
+		if data.Id == 1 {
 			resp.ERROR(c, "超级管理员不能删除")
 			return
 		}
-		res := h.db.Where("id = ?", id).Delete(&model.AdminUser{})
->>>>>>> 424f2b3b
+
+
+		res := h.db.Where("id = ?", data.Id).Delete(&model.AdminUser{})
 		if res.Error != nil {
 			resp.ERROR(c, "删除失败")
 			return
