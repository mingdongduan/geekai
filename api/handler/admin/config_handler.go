package admin

// * +++++++++++++++++++++++++++++++++++++++++++++++++++++++++++
// * Copyright 2023 The Geek-AI Authors. All rights reserved.
// * Use of this source code is governed by a Apache-2.0 license
// * that can be found in the LICENSE file.
// * @Author yangjian102621@163.com
// * +++++++++++++++++++++++++++++++++++++++++++++++++++++++++++

import (
	"geekai/core"
	"geekai/core/types"
	"geekai/handler"
	"geekai/store"
	"geekai/store/model"
	"geekai/utils"
	"geekai/utils/resp"
	"github.com/gin-gonic/gin"
	"gorm.io/gorm"
)

type ConfigHandler struct {
	handler.BaseHandler
<<<<<<< HEAD
	levelDB *store.LevelDB
=======
	levelDB        *store.LevelDB
	licenseService *service.LicenseService
	mjServicePool  *mj.ServicePool
	sdServicePool  *sd.ServicePool
>>>>>>> 3cc2263d
}

func NewConfigHandler(app *core.AppServer, db *gorm.DB, levelDB *store.LevelDB) *ConfigHandler {
	return &ConfigHandler{BaseHandler: handler.BaseHandler{App: app, DB: db}, levelDB: levelDB}
}

func (h *ConfigHandler) Update(c *gin.Context) {
	var data struct {
		Key    string `json:"key"`
		Config struct {
			types.SystemConfig
			Content string `json:"content,omitempty"`
			Updated bool   `json:"updated,omitempty"`
		} `json:"config"`
	}

	if err := c.ShouldBindJSON(&data); err != nil {
		resp.ERROR(c, types.InvalidArgs)
		return
	}

	value := utils.JsonEncode(&data.Config)
	config := model.Config{Key: data.Key, Config: value}
	res := h.DB.FirstOrCreate(&config, model.Config{Key: data.Key})
	if res.Error != nil {
		resp.ERROR(c, res.Error.Error())
		return
	}

	if config.Id > 0 {
		config.Config = value
		res := h.DB.Updates(&config)
		if res.Error != nil {
			resp.ERROR(c, res.Error.Error())
			return
		}

		// update config cache for AppServer
		var cfg model.Config
		h.DB.Where("marker", data.Key).First(&cfg)
		var err error
		if data.Key == "system" {
			err = utils.JsonDecode(cfg.Config, &h.App.SysConfig)
		}
		if err != nil {
			resp.ERROR(c, "Failed to update config cache: "+err.Error())
			return
		}
		logger.Infof("Update AppServer's config successfully: %v", config.Config)
	}

	resp.SUCCESS(c, config)
}

// Get 获取指定的系统配置
func (h *ConfigHandler) Get(c *gin.Context) {
	key := c.Query("key")
	var config model.Config
	res := h.DB.Where("marker", key).First(&config)
	if res.Error != nil {
		resp.ERROR(c, res.Error.Error())
		return
	}

	var value map[string]interface{}
	err := utils.JsonDecode(config.Config, &value)
	if err != nil {
		resp.ERROR(c, err.Error())
		return
	}

	resp.SUCCESS(c, value)
<<<<<<< HEAD
=======
}

// Active 激活系统
func (h *ConfigHandler) Active(c *gin.Context) {
	var data struct {
		License string `json:"license"`
	}
	if err := c.ShouldBindJSON(&data); err != nil {
		resp.ERROR(c, types.InvalidArgs)
		return
	}
	info, err := host.Info()
	if err != nil {
		resp.ERROR(c, err.Error())
		return
	}

	err = h.licenseService.ActiveLicense(data.License, info.HostID)
	if err != nil {
		resp.ERROR(c, err.Error())
		return
	}

	resp.SUCCESS(c, info.HostID)
}

// GetLicense 获取 License 信息
func (h *ConfigHandler) GetLicense(c *gin.Context) {
	license := h.licenseService.GetLicense()
	resp.SUCCESS(c, license)
}

// GetAppConfig 获取内置配置
func (h *ConfigHandler) GetAppConfig(c *gin.Context) {
	resp.SUCCESS(c, gin.H{
		"mj_plus":   h.App.Config.MjPlusConfigs,
		"mj_proxy":  h.App.Config.MjProxyConfigs,
		"sd":        h.App.Config.SdConfigs,
		"platforms": Platforms,
	})
}

// SaveDrawingConfig 保存AI绘画配置
func (h *ConfigHandler) SaveDrawingConfig(c *gin.Context) {
	var data struct {
		Sd      []types.StableDiffusionConfig `json:"sd"`
		MjPlus  []types.MjPlusConfig          `json:"mj_plus"`
		MjProxy []types.MjProxyConfig         `json:"mj_proxy"`
	}
	if err := c.ShouldBindJSON(&data); err != nil {
		resp.ERROR(c, types.InvalidArgs)
		return
	}

	changed := false
	if configChanged(data.Sd, h.App.Config.SdConfigs) {
		logger.Debugf("SD 配置变动了")
		h.App.Config.SdConfigs = data.Sd
		h.sdServicePool.InitServices(data.Sd)
		changed = true
	}

	if configChanged(data.MjPlus, h.App.Config.MjPlusConfigs) || configChanged(data.MjProxy, h.App.Config.MjProxyConfigs) {
		logger.Debugf("MidJourney 配置变动了")
		h.App.Config.MjPlusConfigs = data.MjPlus
		h.App.Config.MjProxyConfigs = data.MjProxy
		h.mjServicePool.InitServices(data.MjPlus, data.MjProxy)
		changed = true
	}

	if changed {
		err := core.SaveConfig(h.App.Config)
		if err != nil {
			resp.ERROR(c, "更新配置文档失败！")
			return
		}
	}

	resp.SUCCESS(c)

}

func configChanged(c1 interface{}, c2 interface{}) bool {
	encode1 := utils.JsonEncode(c1)
	encode2 := utils.JsonEncode(c2)
	return utils.Md5(encode1) != utils.Md5(encode2)
>>>>>>> 3cc2263d
}<|MERGE_RESOLUTION|>--- conflicted
+++ resolved
@@ -11,28 +11,35 @@
 	"geekai/core"
 	"geekai/core/types"
 	"geekai/handler"
+	"geekai/service"
+	"geekai/service/mj"
+	"geekai/service/sd"
 	"geekai/store"
 	"geekai/store/model"
 	"geekai/utils"
 	"geekai/utils/resp"
+
 	"github.com/gin-gonic/gin"
+	"github.com/shirou/gopsutil/host"
 	"gorm.io/gorm"
 )
 
 type ConfigHandler struct {
 	handler.BaseHandler
-<<<<<<< HEAD
-	levelDB *store.LevelDB
-=======
 	levelDB        *store.LevelDB
 	licenseService *service.LicenseService
 	mjServicePool  *mj.ServicePool
 	sdServicePool  *sd.ServicePool
->>>>>>> 3cc2263d
 }
 
-func NewConfigHandler(app *core.AppServer, db *gorm.DB, levelDB *store.LevelDB) *ConfigHandler {
-	return &ConfigHandler{BaseHandler: handler.BaseHandler{App: app, DB: db}, levelDB: levelDB}
+func NewConfigHandler(app *core.AppServer, db *gorm.DB, levelDB *store.LevelDB, licenseService *service.LicenseService, mjPool *mj.ServicePool, sdPool *sd.ServicePool) *ConfigHandler {
+	return &ConfigHandler{
+		BaseHandler:    handler.BaseHandler{App: app, DB: db},
+		levelDB:        levelDB,
+		mjServicePool:  mjPool,
+		sdServicePool:  sdPool,
+		licenseService: licenseService,
+	}
 }
 
 func (h *ConfigHandler) Update(c *gin.Context) {
@@ -101,8 +108,6 @@
 	}
 
 	resp.SUCCESS(c, value)
-<<<<<<< HEAD
-=======
 }
 
 // Active 激活系统
@@ -189,5 +194,4 @@
 	encode1 := utils.JsonEncode(c1)
 	encode2 := utils.JsonEncode(c2)
 	return utils.Md5(encode1) != utils.Md5(encode2)
->>>>>>> 3cc2263d
 }