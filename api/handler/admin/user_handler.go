--- conflicted
+++ resolved
@@ -12,6 +12,7 @@
 	"geekai/core"
 	"geekai/core/types"
 	"geekai/handler"
+	"geekai/service"
 	"geekai/store/model"
 	"geekai/store/vo"
 	"geekai/utils"
@@ -24,10 +25,11 @@
 
 type UserHandler struct {
 	handler.BaseHandler
-}
-
-func NewUserHandler(app *core.AppServer, db *gorm.DB) *UserHandler {
-	return &UserHandler{BaseHandler: handler.BaseHandler{App: app, DB: db}}
+	licenseService *service.LicenseService
+}
+
+func NewUserHandler(app *core.AppServer, db *gorm.DB, licenseService *service.LicenseService) *UserHandler {
+	return &UserHandler{BaseHandler: handler.BaseHandler{App: app, DB: db}, licenseService: licenseService}
 }
 
 // List 用户列表
@@ -82,9 +84,6 @@
 		resp.ERROR(c, types.InvalidArgs)
 		return
 	}
-<<<<<<< HEAD
-
-=======
 	// 检测最大注册人数
 	var totalUser int64
 	h.DB.Model(&model.User{}).Count(&totalUser)
@@ -92,7 +91,6 @@
 		resp.ERROR(c, "当前注册用户数已达上限，请请升级 License")
 		return
 	}
->>>>>>> 3cc2263d
 	var user = model.User{}
 	var res *gorm.DB
 	var userVo vo.User
