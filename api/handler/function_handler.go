--- conflicted
+++ resolved
@@ -8,15 +8,6 @@
 // * +++++++++++++++++++++++++++++++++++++++++++++++++++++++++++
 
 import (
-<<<<<<< HEAD
-	"chatplus/core"
-	"chatplus/core/types"
-	"chatplus/service/dalle"
-	"chatplus/service/oss"
-	"chatplus/store/model"
-	"chatplus/utils"
-	"chatplus/utils/resp"
-=======
 	"geekai/core"
 	"geekai/core/types"
 	"geekai/service/dalle"
@@ -24,7 +15,6 @@
 	"geekai/store/model"
 	"geekai/utils"
 	"geekai/utils/resp"
->>>>>>> b0c9ffc5
 	"errors"
 	"fmt"
 	"strings"
@@ -198,14 +188,11 @@
 		return
 	}
 
-<<<<<<< HEAD
-=======
 	if user.Power < h.App.SysConfig.DallPower {
 		resp.ERROR(c, "创建 DALL-E 绘图任务失败，算力不足")
 		return
 	}
 
->>>>>>> b0c9ffc5
 	// create dall task
 	prompt := utils.InterfaceToString(params["prompt"])
 	job := model.DallJob{
